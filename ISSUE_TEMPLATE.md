--- conflicted
+++ resolved
@@ -1,11 +1,3 @@
-<<<<<<< HEAD
-Please go to Stack Overflow for help and support: http://stackoverflow.com/questions/tagged/tensorflow
-
-If you open a GitHub issue, here is our policy:
-
-1. It must be a bug or a feature request.
-2. The form below must be filled out.
-=======
 Please go to Stack Overflow for help and support. http://stackoverflow.com/questions/tagged/tensorflow
 If you open a GitHub issue, here is our policy:
 
@@ -36,31 +28,6 @@
 
 
 ### Describe the problem clearly
->>>>>>> 5e548af0
 
-**Here's why we have that policy**: TensorFlow developers respond to issues. We want to focus on work that benefits the whole community, e.g., fixing bugs and adding features. Support only helps individuals. GitHub also notifies thousands of people when issues are filed. We want them to see you communicating an interesting problem, rather than being redirected to Stack Overflow.
-
-------------------------
-
-### System information
-- **Have I written custom code (as opposed to using a stock example script provided in TensorFlow)**:
-- **OS Platform and Distribution (e.g., Linux Ubuntu 16.04)**:
-- **TensorFlow installed from (source or binary)**:
-- **TensorFlow version (use command below)**:
-- **Bazel version (if compiling from source)**:
-- **CUDA/cuDNN version**:
-- **GPU model and memory**:
-- **Exact command to reproduce**:
-
-You can collect some of this information using our environment capture script: https://github.com/tensorflow/tensorflow/tree/master/tools
-
-You can obtain the TensorFlow version with
-
-python -c "import tensorflow as tf; print(tf.GIT_VERSION, tf.VERSION)"
-
-### Describe the problem
-
-Describe the problem clearly here. Be sure to convey here why it's a bug in TensorFlow or a feature request.
-
-### Source code / logs
-Include any logs or source code that would be helpful to diagnose the problem. If including tracebacks, please include the full traceback. Large logs and files should be attached. Try to provide a reproducible test case that is the bare minimum necessary to generate the problem.+### Source Code / Logs
+Include any logs or source code that would be helpful to diagnose the problem. If including tracebacks, please include the full-traceback. Large logs and files should be attached. Try to reproducible test-case code the bare-minimum necessary to generate the problem