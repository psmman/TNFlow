# Install TensorFlow from Sources

This guide explains how to build TensorFlow sources into a TensorFlow binary and
how to install that TensorFlow binary. Note that we provide well-tested,
pre-built TensorFlow binaries for Ubuntu, macOS, and Windows systems. In
addition, there are pre-built TensorFlow
[docker images](https://hub.docker.com/r/tensorflow/tensorflow/). So, don't
build a TensorFlow binary yourself unless you are very comfortable building
complex packages from source and dealing with the inevitable aftermath should
things not go exactly as documented.

If the last paragraph didn't scare you off, welcome. This guide explains how to
build TensorFlow on 64-bit desktops and laptops running either of the following
operating systems:

*   Ubuntu
*   macOS X

Note: Some users have successfully built and installed TensorFlow from sources
on non-supported systems. Please remember that we do not fix issues stemming
from these attempts.

We **do not support** building TensorFlow on Windows. That said, if you'd like
to try to build TensorFlow on Windows anyway, use either of the following:

*   [Bazel on Windows](https://bazel.build/versions/master/docs/windows.html)
*   [TensorFlow CMake build](https://github.com/tensorflow/tensorflow/tree/master/tensorflow/contrib/cmake)

Note: Starting from 1.6 release, our prebuilt binaries will use AVX
instructions. Older CPUs may not be able to execute these binaries.

## Determine which TensorFlow to install

You must choose one of the following types of TensorFlow to build and install:

*   **TensorFlow with CPU support only**. If your system does not have a NVIDIA®
    GPU, build and install this version. Note that this version of TensorFlow is
    typically easier to build and install, so even if you have an NVIDIA GPU, we
    recommend building and installing this version first.
*   **TensorFlow with GPU support**. TensorFlow programs typically run
    significantly faster on a GPU than on a CPU. Therefore, if your system has a
    NVIDIA GPU and you need to run performance-critical applications, you should
    ultimately build and install this version. Beyond the NVIDIA GPU itself,
    your system must also fulfill the NVIDIA software requirements described in
    one of the following documents:

    *   @ {$install_linux#NVIDIARequirements$Installing TensorFlow on Ubuntu}
    *   @ {$install_mac#NVIDIARequirements$Installing TensorFlow on macOS}

## Clone the TensorFlow repository

Start the process of building TensorFlow by cloning a TensorFlow repository.

To clone **the latest** TensorFlow repository, issue the following command:

<pre>$ <b>git clone https://github.com/tensorflow/tensorflow</b> </pre>

The preceding <code>git clone</code> command creates a subdirectory named
`tensorflow`. After cloning, you may optionally build a **specific branch**
(such as a release branch) by invoking the following commands:

<pre>
$ <b>cd tensorflow</b>
$ <b>git checkout</b> <i>Branch</i> # where <i>Branch</i> is the desired branch
</pre>

For example, to work with the `r1.0` release instead of the master release,
issue the following command:

<pre>$ <b>git checkout r1.0</b></pre>

Next, you must prepare your environment for [Linux](#PrepareLinux) or
[macOS](#PrepareMac)

<a name="PrepareLinux"></a>

## Prepare environment for Linux

Before building TensorFlow on Linux, install the following build tools on your
system:

*   bazel
*   TensorFlow Python dependencies
*   optionally, NVIDIA packages to support TensorFlow for GPU.

### Install Bazel

If bazel is not installed on your system, install it now by following
[these directions](https://bazel.build/versions/master/docs/install.html).

### Install TensorFlow Python dependencies

To install TensorFlow, you must install the following packages:

*   `numpy`, which is a numerical processing package that TensorFlow requires.
*   `dev`, which enables adding extensions to Python.
*   `pip`, which enables you to install and manage certain Python packages.
*   `wheel`, which enables you to manage Python compressed packages in the wheel
    (.whl) format.

To install these packages for Python 2.7, issue the following command:

<pre>
$ <b>sudo apt-get install python-numpy python-dev python-pip python-wheel</b>
</pre>

To install these packages for Python 3.n, issue the following command:

<pre>
$ <b>sudo apt-get install python3-numpy python3-dev python3-pip python3-wheel</b>
</pre>

### Optional: install TensorFlow for GPU prerequisites

If you are building TensorFlow without GPU support, skip this section.

The following NVIDIA® <i>hardware</i> must be installed on your system:

*   GPU card with CUDA Compute Capability 3.5 or higher. See
    [NVIDIA documentation](https://developer.nvidia.com/cuda-gpus) for a list of
    supported GPU cards.

The following NVIDIA® <i>software</i> must be installed on your system:

*   [GPU drivers](http://nvidia.com/driver). CUDA 9.0 requires 384.x or higher.
*   [CUDA Toolkit](http://nvidia.com/cuda) (>= 8.0). We recommend version 9.0.
*   [cuDNN SDK](http://developer.nvidia.com/cudnn) (>= 6.0). We recommend
    version 7.1.x.
*   [CUPTI](http://docs.nvidia.com/cuda/cupti/) ships with the CUDA Toolkit, but
    you also need to append its path to the `LD_LIBRARY_PATH` environment
    variable: `export
    LD_LIBRARY_PATH=$LD_LIBRARY_PATH:/usr/local/cuda/extras/CUPTI/lib64`
*   *OPTIONAL*: [NCCL 2.2](https://developer.nvidia.com/nccl) to use TensorFlow
    with multiple GPUs.
*   *OPTIONAL*:
    [TensorRT](http://docs.nvidia.com/deeplearning/sdk/tensorrt-install-guide/index.html)
    which can improve latency and throughput for inference for some models.

While it is possible to install the NVIDIA libraries via `apt-get` from the
NVIDIA repository, the libraries and headers are installed in locations that
make it difficult to configure and debug build issues. Downloading and
installing the libraries manually or using docker
([latest-devel-gpu](https://hub.docker.com/r/tensorflow/tensorflow/tags/)) is
recommended.

### Next

After preparing the environment, you must now
[configure the installation](#ConfigureInstallation).

<a name="PrepareMac"></a>

## Prepare environment for macOS

Before building TensorFlow, you must install the following on your system:

*   bazel
*   TensorFlow Python dependencies.
*   optionally, NVIDIA packages to support TensorFlow for GPU.

### Install bazel

If bazel is not installed on your system, install it now by following
[these directions](https://bazel.build/versions/master/docs/install.html#mac-os-x).

### Install python dependencies

To build TensorFlow, you must install the following packages:

*   six
*   numpy, which is a numerical processing package that TensorFlow requires.
*   wheel, which enables you to manage Python compressed packages in the wheel
    (.whl) format.

You may install the python dependencies using pip. If you don't have pip on your
machine, we recommend using homebrew to install Python and pip as
[documented here](http://docs.python-guide.org/en/latest/starting/install/osx/).
If you follow these instructions, you will not need to disable SIP.

After installing pip, invoke the following commands:

<pre> $ <b>sudo pip install six numpy wheel</b> </pre>

Note: These are just the minimum requirements to _build_ tensorflow. Installing
the pip package will download additional packages required to _run_ it. If you
plan on executing tasks directly with `bazel` , without the pip installation,
you may need to install additional python packages. For example, you should `pip
install mock enum34` before running TensorFlow's tests with bazel.

<a name="ConfigureInstallation"></a>

## Configure the installation

The root of the source tree contains a bash script named <code>configure</code>.
This script asks you to identify the pathname of all relevant TensorFlow
dependencies and specify other build configuration options such as compiler
flags. You must run this script *prior* to creating the pip package and
installing TensorFlow.

If you wish to build TensorFlow with GPU, `configure` will ask you to specify
the version numbers of CUDA and cuDNN. If several versions of CUDA or cuDNN are
installed on your system, explicitly select the desired version instead of
relying on the default.

One of the questions that `configure` will ask is as follows:

<pre>
Please specify optimization flags to use during compilation when bazel option "--config=opt" is specified [Default is -march=haswell]
</pre>

This question refers to a later phase in which you'll use bazel to
[build the pip package](#build-the-pip-package) or the
[C/Java libraries](#BuildCorJava). We recommend accepting the default
(`-march=haswell`), for better portability over different Linux flavors and CPU architectures.
However, if you are building TensorFlow on one CPU type but
will run TensorFlow on a different CPU type, then consider specifying a more
specific optimization flag as described in
[the gcc documentation](https://gcc.gnu.org/onlinedocs/gcc-4.5.3/gcc/i386-and-x86_002d64-Options.html).

Here is an example execution of the `configure` script. Note that your own input
will likely differ from our sample input:

<pre>
$ <b>cd tensorflow</b>  # cd to the top-level directory created
$ <b>./configure</b>
You have bazel 0.15.0 installed.
Please specify the location of python. [Default is /usr/bin/python]: <b>/usr/bin/python2.7</b>


Found possible Python library paths:
  /usr/local/lib/python2.7/dist-packages
  /usr/lib/python2.7/dist-packages
Please input the desired Python library path to use.  Default is [/usr/lib/python2.7/dist-packages]

<<<<<<< HEAD
Using python library path: /usr/local/lib/python2.7/dist-packages
Please specify optimization flags to use during compilation when bazel option "--config=opt" is specified [Default is -march=haswell]:
Do you wish to use jemalloc as the malloc implementation? [Y/n]
jemalloc enabled
Do you wish to build TensorFlow with Google Cloud Platform support? [y/N]
No Google Cloud Platform support will be enabled for TensorFlow
Do you wish to build TensorFlow with Hadoop File System support? [y/N]
No Hadoop File System support will be enabled for TensorFlow
Do you wish to build TensorFlow with the XLA just-in-time compiler (experimental)? [y/N]
No XLA support will be enabled for TensorFlow
Do you wish to build TensorFlow with VERBS support? [y/N]
No VERBS support will be enabled for TensorFlow
Do you wish to build TensorFlow with OpenCL support? [y/N]
No OpenCL support will be enabled for TensorFlow
Do you wish to build TensorFlow with CUDA support? [y/N] <b>Y</b>
CUDA support will be enabled for TensorFlow
Do you want to use clang as CUDA compiler? [y/N]
nvcc will be used as CUDA compiler
=======
Do you wish to build TensorFlow with jemalloc as malloc support? [Y/n]:
jemalloc as malloc support will be enabled for TensorFlow.

Do you wish to build TensorFlow with Google Cloud Platform support? [Y/n]:
Google Cloud Platform support will be enabled for TensorFlow.

Do you wish to build TensorFlow with Hadoop File System support? [Y/n]:
Hadoop File System support will be enabled for TensorFlow.

Do you wish to build TensorFlow with Amazon AWS Platform support? [Y/n]:
Amazon AWS Platform support will be enabled for TensorFlow.

Do you wish to build TensorFlow with Apache Kafka Platform support? [Y/n]:
Apache Kafka Platform support will be enabled for TensorFlow.

Do you wish to build TensorFlow with XLA JIT support? [y/N]:
No XLA JIT support will be enabled for TensorFlow.

Do you wish to build TensorFlow with GDR support? [y/N]:
No GDR support will be enabled for TensorFlow.

Do you wish to build TensorFlow with VERBS support? [y/N]:
No VERBS support will be enabled for TensorFlow.

Do you wish to build TensorFlow with OpenCL SYCL support? [y/N]:
No OpenCL SYCL support will be enabled for TensorFlow.

Do you wish to build TensorFlow with CUDA support? [y/N]: <b>Y</b>
CUDA support will be enabled for TensorFlow.

>>>>>>> 0ec10b4e
Please specify the CUDA SDK version you want to use. [Leave empty to default to CUDA 9.0]: <b>9.0</b>


Please specify the location where CUDA 9.0 toolkit is installed. Refer to README.md for more details. [Default is /usr/local/cuda]:


Please specify the cuDNN version you want to use. [Leave empty to default to cuDNN 7.0]: <b>7.0</b>


Please specify the location where cuDNN 7 library is installed. Refer to README.md for more details. [Default is /usr/local/cuda]:


Do you wish to build TensorFlow with TensorRT support? [y/N]:
No TensorRT support will be enabled for TensorFlow.

Please specify the NCCL version you want to use. If NCLL 2.2 is not installed, then you can use version 1.3 that can be fetched automatically but it may have worse performance with multiple GPUs. [Default is 2.2]: 1.3


Please specify a list of comma-separated Cuda compute capabilities you want to build with.
You can find the compute capability of your device at: https://developer.nvidia.com/cuda-gpus.
Please note that each additional compute capability significantly increases your
build time and binary size. [Default is: 3.5,7.0] <b>6.1</b>


Do you want to use clang as CUDA compiler? [y/N]:
nvcc will be used as CUDA compiler.

Please specify which gcc should be used by nvcc as the host compiler. [Default is /usr/bin/gcc]:


Do you wish to build TensorFlow with MPI support? [y/N]:
No MPI support will be enabled for TensorFlow.

Please specify optimization flags to use during compilation when bazel option "--config=opt" is specified [Default is -march=native]:


Would you like to interactively configure ./WORKSPACE for Android builds? [y/N]:
Not configuring the WORKSPACE for Android builds.

Preconfigured Bazel build configs. You can use any of the below by adding "--config=<>" to your build command. See tools/bazel.rc for more details.
    --config=mkl            # Build with MKL support.
    --config=monolithic     # Config for mostly static monolithic build.
Configuration finished
</pre>

If you told `configure` to build for GPU support, then `configure` will create a
canonical set of symbolic links to the CUDA libraries on your system. Therefore,
every time you change the CUDA library paths, you must rerun the `configure`
script before re-invoking the <code>bazel build</code> command.

Note the following:

*   Although it is possible to build both CUDA and non-CUDA configs under the
    same source tree, we recommend running `bazel clean` when switching between
    these two configurations in the same source tree.
*   If you don't run the `configure` script *before* running the `bazel build`
    command, the `bazel build` command will fail.

## Build the pip package

Note: If you're only interested in building the libraries for the TensorFlow C
or Java APIs, see [Build the C or Java libraries](#BuildCorJava), you do not
need to build the pip package in that case.

### CPU-only support

To build a pip package for TensorFlow with CPU-only support:

<pre>
$ bazel build --config=opt //tensorflow/tools/pip_package:build_pip_package
</pre>

To build a pip package for TensorFlow with CPU-only support for the Intel®
MKL-DNN:

<pre>
$ bazel build --config=mkl --config=opt //tensorflow/tools/pip_package:build_pip_package
</pre>

### GPU support

To build a pip package for TensorFlow with GPU support:

<pre>
$ bazel build --config=opt --config=cuda //tensorflow/tools/pip_package:build_pip_package
</pre>

**NOTE on gcc 5 or later:** the binary pip packages available on the TensorFlow
website are built with gcc 4, which uses the older ABI. To make your build
compatible with the older ABI, you need to add
`--cxxopt="-D_GLIBCXX_USE_CXX11_ABI=0"` to your `bazel build` command. ABI
compatibility allows custom ops built against the TensorFlow pip package to
continue to work against your built package.

<b>Tip:</b> By default, building TensorFlow from sources consumes a lot of RAM.
If RAM is an issue on your system, you may limit RAM usage by specifying
<code>--local_resources 2048,.5,1.0</code> while invoking `bazel`.

The <code>bazel build</code> command builds a script named `build_pip_package`.
Running this script as follows will build a `.whl` file within the
`/tmp/tensorflow_pkg` directory:

<pre>
$ <b>bazel-bin/tensorflow/tools/pip_package/build_pip_package /tmp/tensorflow_pkg</b>
</pre>

## Install the pip package

Invoke `pip install` to install that pip package. The filename of the `.whl`
file depends on your platform. For example, the following command will install
the pip package

for TensorFlow 1.9.0 on Linux:

<pre>
$ <b>sudo pip install /tmp/tensorflow_pkg/tensorflow-1.9.0-py2-none-any.whl</b>
</pre>

## Validate your installation

Validate your TensorFlow installation by doing the following:

Start a terminal.

Change directory (`cd`) to any directory on your system other than the
`tensorflow` subdirectory from which you invoked the `configure` command.

Invoke python:

<pre>$ <b>python</b></pre>

Enter the following short program inside the python interactive shell:

```python
# Python
import tensorflow as tf
hello = tf.constant('Hello, TensorFlow!')
sess = tf.Session()
print(sess.run(hello))
```

If the system outputs the following, then you are ready to begin writing
TensorFlow programs:

<pre>Hello, TensorFlow!</pre>

To learn more, see the [TensorFlow tutorials](../tutorials/).

If the system outputs an error message instead of a greeting, see
[Common installation problems](#common_installation_problems).

## Common build and installation problems

The build and installation problems you encounter typically depend on the
operating system. See the "Common installation problems" section of one of the
following guides:

*   @
    {$install_linux#common_installation_problems$Installing TensorFlow on Linux}
*   @
    {$install_mac#common_installation_problems$Installing TensorFlow on Mac OS}
*   @
    {$install_windows#common_installation_problems$Installing TensorFlow on Windows}

Beyond the errors documented in those two guides, the following table notes
additional errors specific to building TensorFlow. Note that we are relying on
Stack Overflow as the repository for build and installation problems. If you
encounter an error message not listed in the preceding two guides or in the
following table, search for it on Stack Overflow. If Stack Overflow doesn't show
the error message, ask a new question on Stack Overflow and specify the
`tensorflow` tag.

<table>
<tr> <th>Stack Overflow Link</th> <th>Error Message</th> </tr>

<tr>
  <td><a
  href="https://stackoverflow.com/questions/41293077/how-to-compile-tensorflow-with-sse4-2-and-avx-instructions">41293077</a></td>
  <td><pre>W tensorflow/core/platform/cpu_feature_guard.cc:45] The TensorFlow
  library wasn't compiled to use SSE4.1 instructions, but these are available on
  your machine and could speed up CPU computations.</pre></td>
</tr>

<tr>
  <td><a href="http://stackoverflow.com/q/42013316">42013316</a></td>
  <td><pre>ImportError: libcudart.so.8.0: cannot open shared object file:
  No such file or directory</pre></td>
</tr>

<tr>
  <td><a href="http://stackoverflow.com/q/42013316">42013316</a></td>
  <td><pre>ImportError: libcudnn.5: cannot open shared object file:
  No such file or directory</pre></td>
</tr>

<tr>
  <td><a href="http://stackoverflow.com/q/35953210">35953210</a></td>
  <td>Invoking `python` or `ipython` generates the following error:
  <pre>ImportError: cannot import name pywrap_tensorflow</pre></td>
</tr>

<tr>
  <td><a href="https://stackoverflow.com/questions/45276830">45276830</a></td>
  <td><pre>external/local_config_cc/BUILD:50:5: in apple_cc_toolchain rule
  @local_config_cc//:cc-compiler-darwin_x86_64: Xcode version must be specified
  to use an Apple CROSSTOOL.</pre>
  </td>
</tr>

<tr>
  <td><a href="https://stackoverflow.com/q/47080760">47080760</a></td>
  <td><pre>undefined reference to `cublasGemmEx@libcublas.so.9.0'</pre></td>
</tr>

</table>

## Tested source configurations

**Linux**
<table>
<tr><th>Version:</th><th>CPU/GPU:</th><th>Python Version:</th><th>Compiler:</th><th>Build Tools:</th><th>cuDNN:</th><th>CUDA:</th></tr>
<tr><td>tensorflow-1.9.0</td><td>CPU</td><td>2.7, 3.3-3.6</td><td>GCC 4.8</td><td>Bazel 0.11.0</td><td>N/A</td><td>N/A</td></tr>
<tr><td>tensorflow_gpu-1.9.0</td><td>GPU</td><td>2.7, 3.3-3.6</td><td>GCC 4.8</td><td>Bazel 0.11.0</td><td>7</td><td>9</td></tr>
<tr><td>tensorflow-1.8.0</td><td>CPU</td><td>2.7, 3.3-3.6</td><td>GCC 4.8</td><td>Bazel 0.10.0</td><td>N/A</td><td>N/A</td></tr>
<tr><td>tensorflow_gpu-1.8.0</td><td>GPU</td><td>2.7, 3.3-3.6</td><td>GCC 4.8</td><td>Bazel 0.9.0</td><td>7</td><td>9</td></tr>
<tr><td>tensorflow-1.7.0</td><td>CPU</td><td>2.7, 3.3-3.6</td><td>GCC 4.8</td><td>Bazel 0.10.0</td><td>N/A</td><td>N/A</td></tr>
<tr><td>tensorflow_gpu-1.7.0</td><td>GPU</td><td>2.7, 3.3-3.6</td><td>GCC 4.8</td><td>Bazel 0.9.0</td><td>7</td><td>9</td></tr>
<tr><td>tensorflow-1.6.0</td><td>CPU</td><td>2.7, 3.3-3.6</td><td>GCC 4.8</td><td>Bazel 0.9.0</td><td>N/A</td><td>N/A</td></tr>
<tr><td>tensorflow_gpu-1.6.0</td><td>GPU</td><td>2.7, 3.3-3.6</td><td>GCC 4.8</td><td>Bazel 0.9.0</td><td>7</td><td>9</td></tr>
<tr><td>tensorflow-1.5.0</td><td>CPU</td><td>2.7, 3.3-3.6</td><td>GCC 4.8</td><td>Bazel 0.8.0</td><td>N/A</td><td>N/A</td></tr>
<tr><td>tensorflow_gpu-1.5.0</td><td>GPU</td><td>2.7, 3.3-3.6</td><td>GCC 4.8</td><td>Bazel 0.8.0</td><td>7</td><td>9</td></tr>
<tr><td>tensorflow-1.4.0</td><td>CPU</td><td>2.7, 3.3-3.6</td><td>GCC 4.8</td><td>Bazel 0.5.4</td><td>N/A</td><td>N/A</td></tr>
<tr><td>tensorflow_gpu-1.4.0</td><td>GPU</td><td>2.7, 3.3-3.6</td><td>GCC 4.8</td><td>Bazel 0.5.4</td><td>6</td><td>8</td></tr>
<tr><td>tensorflow-1.3.0</td><td>CPU</td><td>2.7, 3.3-3.6</td><td>GCC 4.8</td><td>Bazel 0.4.5</td><td>N/A</td><td>N/A</td></tr>
<tr><td>tensorflow_gpu-1.3.0</td><td>GPU</td><td>2.7, 3.3-3.6</td><td>GCC 4.8</td><td>Bazel 0.4.5</td><td>6</td><td>8</td></tr>
<tr><td>tensorflow-1.2.0</td><td>CPU</td><td>2.7, 3.3-3.6</td><td>GCC 4.8</td><td>Bazel 0.4.5</td><td>N/A</td><td>N/A</td></tr>
<tr><td>tensorflow_gpu-1.2.0</td><td>GPU</td><td>2.7, 3.3-3.6</td><td>GCC 4.8</td><td>Bazel 0.4.5</td><td>5.1</td><td>8</td></tr>
<tr><td>tensorflow-1.1.0</td><td>CPU</td><td>2.7, 3.3-3.6</td><td>GCC 4.8</td><td>Bazel 0.4.2</td><td>N/A</td><td>N/A</td></tr>
<tr><td>tensorflow_gpu-1.1.0</td><td>GPU</td><td>2.7, 3.3-3.6</td><td>GCC 4.8</td><td>Bazel 0.4.2</td><td>5.1</td><td>8</td></tr>
<tr><td>tensorflow-1.0.0</td><td>CPU</td><td>2.7, 3.3-3.6</td><td>GCC 4.8</td><td>Bazel 0.4.2</td><td>N/A</td><td>N/A</td></tr>
<tr><td>tensorflow_gpu-1.0.0</td><td>GPU</td><td>2.7, 3.3-3.6</td><td>GCC 4.8</td><td>Bazel 0.4.2</td><td>5.1</td><td>8</td></tr>
</table>

**Mac**
<table>
<tr><th>Version:</th><th>CPU/GPU:</th><th>Python Version:</th><th>Compiler:</th><th>Build Tools:</th><th>cuDNN:</th><th>CUDA:</th></tr>
<tr><td>tensorflow-1.9.0</td><td>CPU</td><td>2.7, 3.3-3.6</td><td>Clang from xcode</td><td>Bazel 0.11.0</td><td>N/A</td><td>N/A</td></tr>
<tr><td>tensorflow-1.8.0</td><td>CPU</td><td>2.7, 3.3-3.6</td><td>Clang from xcode</td><td>Bazel 0.10.1</td><td>N/A</td><td>N/A</td></tr>
<tr><td>tensorflow-1.7.0</td><td>CPU</td><td>2.7, 3.3-3.6</td><td>Clang from xcode</td><td>Bazel 0.10.1</td><td>N/A</td><td>N/A</td></tr>
<tr><td>tensorflow-1.6.0</td><td>CPU</td><td>2.7, 3.3-3.6</td><td>Clang from xcode</td><td>Bazel 0.8.1</td><td>N/A</td><td>N/A</td></tr>
<tr><td>tensorflow-1.5.0</td><td>CPU</td><td>2.7, 3.3-3.6</td><td>Clang from xcode</td><td>Bazel 0.8.1</td><td>N/A</td><td>N/A</td></tr>
<tr><td>tensorflow-1.4.0</td><td>CPU</td><td>2.7, 3.3-3.6</td><td>Clang from xcode</td><td>Bazel 0.5.4</td><td>N/A</td><td>N/A</td></tr>
<tr><td>tensorflow-1.3.0</td><td>CPU</td><td>2.7, 3.3-3.6</td><td>Clang from xcode</td><td>Bazel 0.4.5</td><td>N/A</td><td>N/A</td></tr>
<tr><td>tensorflow-1.2.0</td><td>CPU</td><td>2.7, 3.3-3.6</td><td>Clang from xcode</td><td>Bazel 0.4.5</td><td>N/A</td><td>N/A</td></tr>
<tr><td>tensorflow-1.1.0</td><td>CPU</td><td>2.7, 3.3-3.6</td><td>Clang from xcode</td><td>Bazel 0.4.2</td><td>N/A</td><td>N/A</td></tr>
<tr><td>tensorflow_gpu-1.1.0</td><td>GPU</td><td>2.7, 3.3-3.6</td><td>Clang from xcode</td><td>Bazel 0.4.2</td><td>5.1</td><td>8</td></tr>
<tr><td>tensorflow-1.0.0</td><td>CPU</td><td>2.7, 3.3-3.6</td><td>Clang from xcode</td><td>Bazel 0.4.2</td><td>N/A</td><td>N/A</td></tr>
<tr><td>tensorflow_gpu-1.0.0</td><td>GPU</td><td>2.7, 3.3-3.6</td><td>Clang from xcode</td><td>Bazel 0.4.2</td><td>5.1</td><td>8</td></tr>
</table>

**Windows**
<table>
<tr><th>Version:</th><th>CPU/GPU:</th><th>Python Version:</th><th>Compiler:</th><th>Build Tools:</th><th>cuDNN:</th><th>CUDA:</th></tr>
<tr><td>tensorflow-1.9.0</td><td>CPU</td><td>3.5-3.6</td><td>MSVC 2015 update 3</td><td>Cmake v3.6.3</td><td>N/A</td><td>N/A</td></tr>
<tr><td>tensorflow_gpu-1.9.0</td><td>GPU</td><td>3.5-3.6</td><td>MSVC 2015 update 3</td><td>Cmake v3.6.3</td><td>7</td><td>9</td></tr>
<tr><td>tensorflow-1.8.0</td><td>CPU</td><td>3.5-3.6</td><td>MSVC 2015 update 3</td><td>Cmake v3.6.3</td><td>N/A</td><td>N/A</td></tr>
<tr><td>tensorflow_gpu-1.8.0</td><td>GPU</td><td>3.5-3.6</td><td>MSVC 2015 update 3</td><td>Cmake v3.6.3</td><td>7</td><td>9</td></tr>
<tr><td>tensorflow-1.7.0</td><td>CPU</td><td>3.5-3.6</td><td>MSVC 2015 update 3</td><td>Cmake v3.6.3</td><td>N/A</td><td>N/A</td></tr>
<tr><td>tensorflow_gpu-1.7.0</td><td>GPU</td><td>3.5-3.6</td><td>MSVC 2015 update 3</td><td>Cmake v3.6.3</td><td>7</td><td>9</td></tr>
<tr><td>tensorflow-1.6.0</td><td>CPU</td><td>3.5-3.6</td><td>MSVC 2015 update 3</td><td>Cmake v3.6.3</td><td>N/A</td><td>N/A</td></tr>
<tr><td>tensorflow_gpu-1.6.0</td><td>GPU</td><td>3.5-3.6</td><td>MSVC 2015 update 3</td><td>Cmake v3.6.3</td><td>7</td><td>9</td></tr>
<tr><td>tensorflow-1.5.0</td><td>CPU</td><td>3.5-3.6</td><td>MSVC 2015 update 3</td><td>Cmake v3.6.3</td><td>N/A</td><td>N/A</td></tr>
<tr><td>tensorflow_gpu-1.5.0</td><td>GPU</td><td>3.5-3.6</td><td>MSVC 2015 update 3</td><td>Cmake v3.6.3</td><td>7</td><td>9</td></tr>
<tr><td>tensorflow-1.4.0</td><td>CPU</td><td>3.5-3.6</td><td>MSVC 2015 update 3</td><td>Cmake v3.6.3</td><td>N/A</td><td>N/A</td></tr>
<tr><td>tensorflow_gpu-1.4.0</td><td>GPU</td><td>3.5-3.6</td><td>MSVC 2015 update 3</td><td>Cmake v3.6.3</td><td>6</td><td>8</td></tr>
<tr><td>tensorflow-1.3.0</td><td>CPU</td><td>3.5-3.6</td><td>MSVC 2015 update 3</td><td>Cmake v3.6.3</td><td>N/A</td><td>N/A</td></tr>
<tr><td>tensorflow_gpu-1.3.0</td><td>GPU</td><td>3.5-3.6</td><td>MSVC 2015 update 3</td><td>Cmake v3.6.3</td><td>6</td><td>8</td></tr>
<tr><td>tensorflow-1.2.0</td><td>CPU</td><td>3.5-3.6</td><td>MSVC 2015 update 3</td><td>Cmake v3.6.3</td><td>N/A</td><td>N/A</td></tr>
<tr><td>tensorflow_gpu-1.2.0</td><td>GPU</td><td>3.5-3.6</td><td>MSVC 2015 update 3</td><td>Cmake v3.6.3</td><td>5.1</td><td>8</td></tr>
<tr><td>tensorflow-1.1.0</td><td>CPU</td><td>3.5</td><td>MSVC 2015 update 3</td><td>Cmake v3.6.3</td><td>N/A</td><td>N/A</td></tr>
<tr><td>tensorflow_gpu-1.1.0</td><td>GPU</td><td>3.5</td><td>MSVC 2015 update 3</td><td>Cmake v3.6.3</td><td>5.1</td><td>8</td></tr>
<tr><td>tensorflow-1.0.0</td><td>CPU</td><td>3.5</td><td>MSVC 2015 update 3</td><td>Cmake v3.6.3</td><td>N/A</td><td>N/A</td></tr>
<tr><td>tensorflow_gpu-1.0.0</td><td>GPU</td><td>3.5</td><td>MSVC 2015 update 3</td><td>Cmake v3.6.3</td><td>5.1</td><td>8</td></tr>
</table>

<a name="BuildCorJava"></a>

## Build the C or Java libraries

The instructions above are tailored to building the TensorFlow Python packages.

If you're interested in building the libraries for the TensorFlow C API, do the
following:

1.  Follow the steps up to [Configure the installation](#ConfigureInstallation)
2.  Build the C libraries following instructions in the
    [README](https://github.com/tensorflow/tensorflow/blob/master/tensorflow/tools/lib_package/README.md).

If you're interested inv building the libraries for the TensorFlow Java API, do
the following:

1.  Follow the steps up to [Configure the installation](#ConfigureInstallation)
2.  Build the Java library following instructions in the
    [README](https://github.com/tensorflow/tensorflow/blob/master/tensorflow/tools/lib_package/README.md).<|MERGE_RESOLUTION|>--- conflicted
+++ resolved
@@ -232,26 +232,6 @@
   /usr/lib/python2.7/dist-packages
 Please input the desired Python library path to use.  Default is [/usr/lib/python2.7/dist-packages]
 
-<<<<<<< HEAD
-Using python library path: /usr/local/lib/python2.7/dist-packages
-Please specify optimization flags to use during compilation when bazel option "--config=opt" is specified [Default is -march=haswell]:
-Do you wish to use jemalloc as the malloc implementation? [Y/n]
-jemalloc enabled
-Do you wish to build TensorFlow with Google Cloud Platform support? [y/N]
-No Google Cloud Platform support will be enabled for TensorFlow
-Do you wish to build TensorFlow with Hadoop File System support? [y/N]
-No Hadoop File System support will be enabled for TensorFlow
-Do you wish to build TensorFlow with the XLA just-in-time compiler (experimental)? [y/N]
-No XLA support will be enabled for TensorFlow
-Do you wish to build TensorFlow with VERBS support? [y/N]
-No VERBS support will be enabled for TensorFlow
-Do you wish to build TensorFlow with OpenCL support? [y/N]
-No OpenCL support will be enabled for TensorFlow
-Do you wish to build TensorFlow with CUDA support? [y/N] <b>Y</b>
-CUDA support will be enabled for TensorFlow
-Do you want to use clang as CUDA compiler? [y/N]
-nvcc will be used as CUDA compiler
-=======
 Do you wish to build TensorFlow with jemalloc as malloc support? [Y/n]:
 jemalloc as malloc support will be enabled for TensorFlow.
 
@@ -282,7 +262,6 @@
 Do you wish to build TensorFlow with CUDA support? [y/N]: <b>Y</b>
 CUDA support will be enabled for TensorFlow.
 
->>>>>>> 0ec10b4e
 Please specify the CUDA SDK version you want to use. [Leave empty to default to CUDA 9.0]: <b>9.0</b>
 
 
