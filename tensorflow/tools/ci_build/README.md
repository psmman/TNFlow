--- conflicted
+++ resolved
@@ -15,17 +15,8 @@
 
 1.  Install Docker following the [instructions on the docker website](https://docs.docker.com/engine/installation/).
 
-<<<<<<< HEAD
-# build and run cpu tests using python 3 and XLA
-CI_DOCKER_EXTRA_PARAMS="-e CI_BUILD_PYTHON=python3 -e TF_BUILD_ENABLE_XLA=1" tensorflow/tools/ci_build/ci_build.sh CPU bazel test //tensorflow/...
-
-# build and run gpu tests (note if you get unstable results you may be running
-# out of gpu memory - if so add "--jobs=1" argument)
-tensorflow/tools/ci_build/ci_build.sh GPU bazel test -c opt --config=cuda //tensorflow/...
-=======
 2.  Start a container with one of the devel images here:
     https://hub.docker.com/r/tensorflow/tensorflow/tags/.
->>>>>>> cf360391
 
 3.  Based on your choice of the image, pick one of the scripts under
     https://github.com/tensorflow/tensorflow/tree/master/tensorflow/tools/ci_build/linux
