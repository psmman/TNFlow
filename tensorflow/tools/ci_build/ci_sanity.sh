#!/usr/bin/env bash
# Copyright 2016 The TensorFlow Authors. All Rights Reserved.
#
# Licensed under the Apache License, Version 2.0 (the "License");
# you may not use this file except in compliance with the License.
# You may obtain a copy of the License at
#
#     http://www.apache.org/licenses/LICENSE-2.0
#
# Unless required by applicable law or agreed to in writing, software
# distributed under the License is distributed on an "AS IS" BASIS,
# WITHOUT WARRANTIES OR CONDITIONS OF ANY KIND, either express or implied.
# See the License for the specific language governing permissions and
# limitations under the License.
# ==============================================================================
#
# Usage: ci_sanity.sh [options]
#
# Options:
#           run sanity checks: python 2&3 pylint checks and bazel nobuild
#  --pep8   run pep8 test only
#  --incremental  Performs checks incrementally, by using the files changed in
#                 the latest commit

# Current script directory
SCRIPT_DIR=$( cd ${0%/*} && pwd -P )

# Helper functions
die() {
  echo $@
  exit 1
}

num_cpus() {
  # Get the number of CPUs
  N_CPUS=$(grep -c ^processor /proc/cpuinfo)
  if [[ -z ${N_CPUS} ]]; then
    die "ERROR: Unable to determine the number of CPUs"
  fi

  echo ${N_CPUS}
}

# Helper functions for examining changed files in the last non-merge git
# commit.

# Get the hash of the last non-merge git commit on the current branch.
# Usage: get_last_non_merge_git_commit
get_last_non_merge_git_commit() {
  git rev-list --no-merges -n 1 HEAD
}

# List files changed (i.e., added, removed or revised) in the last non-merge
# git commit.
# Usage: get_changed_files_in_last_non_merge_git_commit
get_changed_files_in_last_non_merge_git_commit() {
  git diff-tree --no-commit-id --name-only -r $(get_last_non_merge_git_commit)
}

# List Python files changed in the last non-merge git commit that still exist,
# i.e., not removed.
# Usage: get_py_files_to_check [--incremental]
get_py_files_to_check() {
  if [[ "$1" == "--incremental" ]]; then
    CHANGED_PY_FILES=$(get_changed_files_in_last_non_merge_git_commit | \
                       grep '.*\.py$')

    # Do not include files removed in the last non-merge commit.
    PY_FILES=""
    for PY_FILE in ${CHANGED_PY_FILES}; do
      if [[ -f "${PY_FILE}" ]]; then
        PY_FILES="${PY_FILES} ${PY_FILE}"
      fi
    done

    echo "${PY_FILES}"
  else
    find tensorflow -name '*.py'
  fi
}

# Subfunctions for substeps
# Run pylint
do_pylint() {
  # Usage: do_pylint (PYTHON2 | PYTHON3) [--incremental]
  #
  # Options:
  #   --incremental  Performs check on only the python files changed in the
  #                  last non-merge git commit.

  # Use this list to whitelist pylint errors
  ERROR_WHITELIST="^tensorflow/python/framework/function_test\.py.*\[E1123.*noinline "\
"^tensorflow/python/platform/default/_gfile\.py.*\[E0301.*non-iterator "\
"^tensorflow/python/platform/default/_googletest\.py.*\[E0102.*function\salready\sdefined "\
"^tensorflow/python/feature_column/feature_column_test\.py.*\[E0110.*abstract-class-instantiated "\
"^tensorflow/contrib/layers/python/layers/feature_column\.py.*\[E0110.*abstract-class-instantiated "\
"^tensorflow/python/platform/gfile\.py.*\[E0301.*non-iterator"

  echo "ERROR_WHITELIST=\"${ERROR_WHITELIST}\""

  if [[ $# != "1" ]] && [[ $# != "2" ]]; then
    echo "Invalid syntax when invoking do_pylint"
    echo "Usage: do_pylint (PYTHON2 | PYTHON3) [--incremental]"
    return 1
  fi

  if [[ $1 == "PYTHON2" ]]; then
    PYLINT_BIN="python /usr/local/lib/python2.7/dist-packages/pylint/lint.py"
  elif [[ $1 == "PYTHON3" ]]; then
    PYLINT_BIN="python3 /usr/local/lib/python3.4/dist-packages/pylint/lint.py"
  else
    echo "Unrecognized python version (PYTHON2 | PYTHON3): $1"
    return 1
  fi

  if [[ "$2" == "--incremental" ]]; then
    PYTHON_SRC_FILES=$(get_py_files_to_check --incremental)

    if [[ -z "${PYTHON_SRC_FILES}" ]]; then
      echo "do_pylint will NOT run due to --incremental flag and due to the "\
"absence of Python code changes in the last commit."
      return 0
    else
      # For incremental builds, we still check all Python files in cases there
      # are function signature changes that affect unchanged Python files.
      PYTHON_SRC_FILES=$(get_py_files_to_check)
    fi
  elif [[ -z "$2" ]]; then
    PYTHON_SRC_FILES=$(get_py_files_to_check)
  else
    echo "Invalid syntax for invoking do_pylint"
    echo "Usage: do_pylint (PYTHON2 | PYTHON3) [--incremental]"
    return 1
  fi

  if [[ -z ${PYTHON_SRC_FILES} ]]; then
    echo "do_pylint found no Python files to check. Returning."
    return 0
  fi

  PYLINTRC_FILE="${SCRIPT_DIR}/pylintrc"

  if [[ ! -f "${PYLINTRC_FILE}" ]]; then
    die "ERROR: Cannot find pylint rc file at ${PYLINTRC_FILE}"
  fi

  NUM_SRC_FILES=$(echo ${PYTHON_SRC_FILES} | wc -w)
  NUM_CPUS=$(num_cpus)

  echo "Running pylint on ${NUM_SRC_FILES} files with ${NUM_CPUS} "\
"parallel jobs..."
  echo ""

  PYLINT_START_TIME=$(date +'%s')
  OUTPUT_FILE="$(mktemp)_pylint_output.log"
  ERRORS_FILE="$(mktemp)_pylint_errors.log"
  NONWL_ERRORS_FILE="$(mktemp)_pylint_nonwl_errors.log"

  rm -rf ${OUTPUT_FILE}
  rm -rf ${ERRORS_FILE}
  rm -rf ${NONWL_ERRORS_FILE}
  touch ${NONWL_ERRORS_FILE}

  ${PYLINT_BIN} --rcfile="${PYLINTRC_FILE}" --output-format=parseable \
      --jobs=${NUM_CPUS} ${PYTHON_SRC_FILES} > ${OUTPUT_FILE} 2>&1
  PYLINT_END_TIME=$(date +'%s')

  echo ""
  echo "pylint took $((PYLINT_END_TIME - PYLINT_START_TIME)) s"
  echo ""

  grep -E '(\[E|\[W0311|\[W0312)' ${OUTPUT_FILE} > ${ERRORS_FILE}

  N_ERRORS=0
  while read -r LINE; do
    IS_WHITELISTED=0
    for WL_REGEX in ${ERROR_WHITELIST}; do
      if echo ${LINE} | grep -q "${WL_REGEX}"; then
        echo "Found a whitelisted error:"
        echo "  ${LINE}"
        IS_WHITELISTED=1
      fi
    done

    if [[ ${IS_WHITELISTED} == "0" ]]; then
      echo "${LINE}" >> ${NONWL_ERRORS_FILE}
      echo "" >> ${NONWL_ERRORS_FILE}
      ((N_ERRORS++))
    fi
  done <${ERRORS_FILE}

  echo ""
  if [[ ${N_ERRORS} != 0 ]]; then
    echo "FAIL: Found ${N_ERRORS} non-whitelited pylint errors:"
    cat "${NONWL_ERRORS_FILE}"
    return 1
  else
    echo "PASS: No non-whitelisted pylint errors were found."
    return 0
  fi
}

# Run pep8 check
do_pep8() {
  # Usage: do_pep8 [--incremental]
  # Options:
  #   --incremental  Performs check on only the python files changed in the
  #                  last non-merge git commit.

  PEP8_BIN="/usr/local/bin/pep8"
  PEP8_CONFIG_FILE="${SCRIPT_DIR}/pep8"

  if [[ "$1" == "--incremental" ]]; then
    PYTHON_SRC_FILES=$(get_py_files_to_check --incremental)
    NUM_PYTHON_SRC_FILES=$(echo ${PYTHON_SRC_FILES} | wc -w)

    echo "do_pep8 will perform checks on only the ${NUM_PYTHON_SRC_FILES} "\
"Python file(s) changed in the last non-merge git commit due to the "\
"--incremental flag:"
    echo "${PYTHON_SRC_FILES}"
    echo ""
  else
    PYTHON_SRC_FILES=$(get_py_files_to_check)
  fi

  if [[ -z ${PYTHON_SRC_FILES} ]]; then
    echo "do_pep8 found no Python files to check. Returning."
    return 0
  fi

  if [[ ! -f "${PEP8_CONFIG_FILE}" ]]; then
    die "ERROR: Cannot find pep8 config file at ${PEP8_CONFIG_FILE}"
  fi
  echo "See \"${PEP8_CONFIG_FILE}\" for pep8 config( e.g., ignored errors)"

  NUM_SRC_FILES=$(echo ${PYTHON_SRC_FILES} | wc -w)

  echo "Running pep8 on ${NUM_SRC_FILES} files"
  echo ""

  PEP8_START_TIME=$(date +'%s')
  PEP8_OUTPUT_FILE="$(mktemp)_pep8_output.log"

  rm -rf ${PEP8_OUTPUT_FILE}

  ${PEP8_BIN} --config="${PEP8_CONFIG_FILE}" --statistics \
      ${PYTHON_SRC_FILES} 2>&1 | tee ${PEP8_OUTPUT_FILE}
  PEP8_END_TIME=$(date +'%s')

  echo ""
  echo "pep8 took $((PEP8_END_TIME - PEP8_START_TIME)) s"
  echo ""

  if [[ -s ${PEP8_OUTPUT_FILE} ]]; then
    echo "FAIL: pep8 found above errors and/or warnings."
    return 1
  else
    echo "PASS: No pep8 errors or warnings were found"
    return 0
  fi
}


do_buildifier(){
  BUILD_FILES=$(find tensorflow -name 'BUILD*')
  NUM_BUILD_FILES=$(echo ${BUILD_FILES} | wc -w)

  echo "Running do_buildifier on ${NUM_BUILD_FILES} files"
  echo ""

  BUILDIFIER_START_TIME=$(date +'%s')
  BUILDIFIER_OUTPUT_FILE="$(mktemp)_buildifier_output.log"

  rm -rf ${BUILDIFIER_OUTPUT_FILE}

  buildifier -showlog -v -mode=check \
    ${BUILD_FILES} 2>&1 | tee ${BUILDIFIER_OUTPUT_FILE}
  BUILDIFIER_END_TIME=$(date +'%s')

  echo ""
  echo "buildifier took $((BUILDIFIER_END_TIME - BUILDIFIER_START_TIME)) s"
  echo ""

  if [[ -s ${BUILDIFIER_OUTPUT_FILE} ]]; then
    echo "FAIL: buildifier found errors and/or warnings in above BUILD files."
    echo "buildifier suggested the following changes:"
    buildifier -showlog -v -mode=diff ${BUILD_FILES}
    echo "Please fix manually or run buildifier <file> to auto-fix."
    return 1
  else
    echo "PASS: No buildifier errors or warnings were found"
    return 0
  fi
}

do_external_licenses_check(){
  BUILD_TARGET="$1"
  LICENSES_TARGET="$2"

  EXTERNAL_LICENSES_CHECK_START_TIME=$(date +'%s')

  EXTERNAL_DEPENDENCIES_FILE="$(mktemp)_external_dependencies.log"
  LICENSES_FILE="$(mktemp)_licenses.log"
  MISSING_LICENSES_FILE="$(mktemp)_missing_licenses.log"
  EXTRA_LICENSES_FILE="$(mktemp)_extra_licenses.log"

  echo "Getting external dependencies for ${BUILD_TARGET}"
 bazel query "attr('licenses', 'notice', deps(${BUILD_TARGET}))" --no_implicit_deps --no_host_deps --keep_going \
  | grep -E -v "^//tensorflow" \
  | sed -e 's|:.*||' \
  | sort \
  | uniq 2>&1 \
  | tee ${EXTERNAL_DEPENDENCIES_FILE}

  echo
  echo "Getting list of external licenses mentioned in ${LICENSES_TARGET}."
  bazel query "deps(${LICENSES_TARGET})" --no_implicit_deps --no_host_deps --keep_going \
  | grep -E -v "^//tensorflow" \
  | sed -e 's|:.*||' \
  | sort \
  | uniq 2>&1 \
  | tee ${LICENSES_FILE}

  echo
  comm -1 -3 ${EXTERNAL_DEPENDENCIES_FILE}  ${LICENSES_FILE} 2>&1 | tee ${EXTRA_LICENSES_FILE}
  echo
  comm -2 -3 ${EXTERNAL_DEPENDENCIES_FILE}  ${LICENSES_FILE} 2>&1 | tee ${MISSING_LICENSES_FILE}

  EXTERNAL_LICENSES_CHECK_END_TIME=$(date +'%s')

  echo
  echo "do_external_licenses_check took $((EXTERNAL_LICENSES_CHECK_END_TIME - EXTERNAL_LICENSES_CHECK_START_TIME)) s"
  echo

  if [[ -s ${MISSING_LICENSES_FILE} ]] || [[ -s ${EXTRA_LICENSES_FILE} ]] ; then
    echo "FAIL: mismatch in packaged licenses and external dependencies"
    if [[ -s ${MISSING_LICENSES_FILE} ]] ; then
      echo "Missing the licenses for the following external dependencies:"
      cat ${MISSING_LICENSES_FILE}
    fi
    if [[ -s ${EXTRA_LICENSES_FILE} ]] ; then
      echo "Please remove the licenses for the following external dependencies:"
      cat ${EXTRA_LICENSES_FILE}
    fi
    rm -rf ${EXTERNAL_DEPENDENCIES_FILE}
    rm -rf ${LICENSES_FILE}
    rm -rf ${MISSING_LICENSES_FILE}
    rm -rf ${EXTRA_LICENSES_FILE}
    return 1
  else
    echo "PASS: all external licenses included."
    rm -rf ${EXTERNAL_DEPENDENCIES_FILE}
    rm -rf ${LICENSES_FILE}
    rm -rf ${MISSING_LICENSES_FILE}
    rm -rf ${EXTRA_LICENSES_FILE}
    return 0
  fi
}

do_pip_package_licenses_check() {
  echo "Running do_pip_package_licenses_check"
  echo ""
  do_external_licenses_check \
    "//tensorflow/tools/pip_package:build_pip_package" \
    "//tensorflow/tools/pip_package:licenses"
}

do_lib_package_licenses_check() {
  echo "Running do_lib_package_licenses_check"
  echo ""
  do_external_licenses_check \
    "//tensorflow:libtensorflow.so" \
    "//tensorflow/tools/lib_package:clicenses_generate"
}

do_java_package_licenses_check() {
  echo "Running do_java_package_licenses_check"
  echo ""
  do_external_licenses_check \
    "//tensorflow/java:libtensorflow_jni.so" \
    "//tensorflow/tools/lib_package:jnilicenses_generate"
}

#Check for the bazel cmd status (First arg is error message)
cmd_status(){
  if [[ $? != 0 ]]; then
    echo ""
    echo "FAIL: ${BUILD_CMD}"
    echo "  $1 See lines above for details."
    return 1
  else
    echo ""
    echo "PASS: ${BUILD_CMD}"
    return 0
  fi
}

# Run bazel build --nobuild to test the validity of the BUILD files
do_bazel_nobuild() {
  BUILD_TARGET="//tensorflow/..."
  BUILD_CMD="bazel build --nobuild ${BUILD_TARGET}"

  ${BUILD_CMD}

  cmd_status \
    "This is due to invalid BUILD files."
}

do_pip_smoke_test() {
  BUILD_CMD="bazel build //tensorflow/tools/pip_package:pip_smoke_test"
  ${BUILD_CMD}
  cmd_status \
    "Pip smoke test has failed. Please make sure any new TensorFlow are added to the tensorflow/tools/pip_package:build_pip_package dependencies."

  RUN_CMD="bazel-bin/tensorflow/tools/pip_package/pip_smoke_test"
  ${RUN_CMD}
  cmd_status \
    "The pip smoke test failed."
}

<<<<<<< HEAD
do_code_link_check() {
  tensorflow/tools/ci_build/code_link_check.sh
}

# Supply all sanity step commands and descriptions
SANITY_STEPS=("do_pylint PYTHON2" "do_pylint PYTHON3" "do_buildifier" "do_bazel_nobuild" "do_pip_package_licenses_check" "do_lib_package_licenses_check" "do_java_package_licenses_check" "do_pip_smoke_test" "do_code_link_check")
SANITY_STEPS_DESC=("Python 2 pylint" "Python 3 pylint" "buildifier check" "bazel nobuild" "pip: license check for external dependencies" "C library: license check for external dependencies" "Java Native Library: license check for external dependencies" "Pip Smoke Test: Checking py_test dependencies exist in pip package" "Code Link Check: Check there are broken links")
=======
do_check_load_py_test() {
  BUILD_CMD="bazel build //tensorflow/tools/pip_package:check_load_py_test"
  ${BUILD_CMD}
  cmd_status \
    "check_load_py_test failed to build."

  BUILD_CMD="bazel-bin/tensorflow/tools/pip_package/check_load_py_test"
  ${BUILD_CMD}
  cmd_status \
    "check_load_py_test failed."
}

# Supply all sanity step commands and descriptions
SANITY_STEPS=("do_pylint PYTHON2" "do_pylint PYTHON3" "do_buildifier" "do_bazel_nobuild" "do_pip_package_licenses_check" "do_lib_package_licenses_check" "do_java_package_licenses_check" "do_pip_smoke_test" "do_check_load_py_test")
SANITY_STEPS_DESC=("Python 2 pylint" "Python 3 pylint" "buildifier check" "bazel nobuild" "pip: license check for external dependencies" "C library: license check for external dependencies" "Java Native Library: license check for external dependencies" "Pip Smoke Test: Checking py_test dependencies exist in pip package" "Check load py_test: Check that BUILD files with py_test target properly load py_test")
>>>>>>> eb844351

INCREMENTAL_FLAG=""

# Parse command-line arguments
for arg in "$@"; do
  if [[ "${arg}" == "--pep8" ]]; then
    # Only run pep8 test if "--pep8" option supplied
    SANITY_STEPS=("do_pep8")
    SANITY_STEPS_DESC=("pep8 test")
  elif [[ "${arg}" == "--incremental" ]]; then
    INCREMENTAL_FLAG="--incremental"
  else
    echo "ERROR: Unrecognized command-line flag: $1"
    exit 1
  fi
done


FAIL_COUNTER=0
PASS_COUNTER=0
STEP_EXIT_CODES=()

# Execute all the sanity build steps
COUNTER=0
while [[ ${COUNTER} -lt "${#SANITY_STEPS[@]}" ]]; do
  INDEX=COUNTER
  ((INDEX++))

  echo ""
  echo "=== Sanity check step ${INDEX} of ${#SANITY_STEPS[@]}: "\
"${SANITY_STEPS[COUNTER]} (${SANITY_STEPS_DESC[COUNTER]}) ==="
  echo ""

  ${SANITY_STEPS[COUNTER]} ${INCREMENTAL_FLAG}
  RESULT=$?

  if [[ ${RESULT} != "0" ]]; then
    ((FAIL_COUNTER++))
  else
    ((PASS_COUNTER++))
  fi

  STEP_EXIT_CODES+=(${RESULT})

  echo ""
  ((COUNTER++))
done

# Print summary of build results
COUNTER=0
echo "==== Summary of sanity check results ===="
while [[ ${COUNTER} -lt "${#SANITY_STEPS[@]}" ]]; do
  INDEX=COUNTER
  ((INDEX++))

  echo "${INDEX}. ${SANITY_STEPS[COUNTER]}: ${SANITY_STEPS_DESC[COUNTER]}"
  if [[ ${STEP_EXIT_CODES[COUNTER]} == "0" ]]; then
    echo "  PASS"
  else
    echo "  FAIL"
  fi

  ((COUNTER++))
done

echo ""
echo "${FAIL_COUNTER} failed; ${PASS_COUNTER} passed."

echo ""
if [[ ${FAIL_COUNTER} == "0" ]]; then
  echo "Sanity checks PASSED"
else
  die "Sanity checks FAILED"
fi<|MERGE_RESOLUTION|>--- conflicted
+++ resolved
@@ -418,15 +418,10 @@
     "The pip smoke test failed."
 }
 
-<<<<<<< HEAD
 do_code_link_check() {
   tensorflow/tools/ci_build/code_link_check.sh
 }
 
-# Supply all sanity step commands and descriptions
-SANITY_STEPS=("do_pylint PYTHON2" "do_pylint PYTHON3" "do_buildifier" "do_bazel_nobuild" "do_pip_package_licenses_check" "do_lib_package_licenses_check" "do_java_package_licenses_check" "do_pip_smoke_test" "do_code_link_check")
-SANITY_STEPS_DESC=("Python 2 pylint" "Python 3 pylint" "buildifier check" "bazel nobuild" "pip: license check for external dependencies" "C library: license check for external dependencies" "Java Native Library: license check for external dependencies" "Pip Smoke Test: Checking py_test dependencies exist in pip package" "Code Link Check: Check there are broken links")
-=======
 do_check_load_py_test() {
   BUILD_CMD="bazel build //tensorflow/tools/pip_package:check_load_py_test"
   ${BUILD_CMD}
@@ -440,9 +435,8 @@
 }
 
 # Supply all sanity step commands and descriptions
-SANITY_STEPS=("do_pylint PYTHON2" "do_pylint PYTHON3" "do_buildifier" "do_bazel_nobuild" "do_pip_package_licenses_check" "do_lib_package_licenses_check" "do_java_package_licenses_check" "do_pip_smoke_test" "do_check_load_py_test")
-SANITY_STEPS_DESC=("Python 2 pylint" "Python 3 pylint" "buildifier check" "bazel nobuild" "pip: license check for external dependencies" "C library: license check for external dependencies" "Java Native Library: license check for external dependencies" "Pip Smoke Test: Checking py_test dependencies exist in pip package" "Check load py_test: Check that BUILD files with py_test target properly load py_test")
->>>>>>> eb844351
+SANITY_STEPS=("do_pylint PYTHON2" "do_pylint PYTHON3" "do_buildifier" "do_bazel_nobuild" "do_pip_package_licenses_check" "do_lib_package_licenses_check" "do_java_package_licenses_check" "do_pip_smoke_test" "do_check_load_py_test" "do_code_link_check")
+SANITY_STEPS_DESC=("Python 2 pylint" "Python 3 pylint" "buildifier check" "bazel nobuild" "pip: license check for external dependencies" "C library: license check for external dependencies" "Java Native Library: license check for external dependencies" "Pip Smoke Test: Checking py_test dependencies exist in pip package" "Check load py_test: Check that BUILD files with py_test target properly load py_test" "Code Link Check: Check there are no broken links")
 
 INCREMENTAL_FLAG=""
 
