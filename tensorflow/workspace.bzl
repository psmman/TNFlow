--- conflicted
+++ resolved
@@ -14,20 +14,14 @@
   # These lines need to be changed when updating Eigen. They are parsed from
   # this file by the cmake and make builds to determine the eigen version and
   # hash.
-  eigen_version = "46ee714e25d5"
-  eigen_sha256 = "d2ba02303c20d6ddc1a922f7e0e176ef841514545e053388845359aa62176912"
+  eigen_version = "8106cca06137"
+  eigen_sha256 = "004d6469fa579d4a092f2b8c147008c449129e31976376626893387355974488"
 
   native.new_http_archive(
     name = "eigen_archive",
-<<<<<<< HEAD
     url = "http://bitbucket.org/eigen/eigen/get/" + eigen_version + ".tar.gz",
     sha256 = eigen_sha256,
     strip_prefix = "eigen-eigen-" + eigen_version,
-=======
-    url = "http://bitbucket.org/eigen/eigen/get/8106cca06137.tar.gz",
-    sha256 = "004d6469fa579d4a092f2b8c147008c449129e31976376626893387355974488",
-    strip_prefix = "eigen-eigen-8106cca06137",
->>>>>>> b57caa5d
     build_file = str(Label("//:eigen.BUILD")),
   )
 
