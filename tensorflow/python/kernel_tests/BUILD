# Tests of TensorFlow kernels written using the Python API.

package(
    default_visibility = ["//tensorflow:internal"],
)

licenses(["notice"])  # Apache 2.0

load("//tensorflow:tensorflow.bzl", "tf_py_test")
load("//tensorflow:tensorflow.bzl", "cuda_py_test")
load("//tensorflow:tensorflow.bzl", "sycl_py_test")

# CPU only tests should use tf_py_test, GPU tests use cuda_py_test
# Please avoid the py_tests and cuda_py_tests (plural) while we
# fix the shared/overbroad dependencies.

tf_py_test(
    name = "as_string_op_test",
    size = "small",
    srcs = ["as_string_op_test.py"],
    additional_deps = [
        "//third_party/py/numpy",
        "//tensorflow/python:array_ops",
        "//tensorflow/python:client_testlib",
        "//tensorflow/python:framework_for_generated_wrappers",
        "//tensorflow/python:string_ops",
    ],
    tags = ["no_windows"],
)

tf_py_test(
    name = "attention_ops_test",
    size = "small",
    srcs = ["attention_ops_test.py"],
    additional_deps = [
        "//third_party/py/numpy",
        "//tensorflow/python:array_ops",
        "//tensorflow/python:client_testlib",
        "//tensorflow/python:framework_for_generated_wrappers",
        "//tensorflow/python:image_ops",
    ],
)

tf_py_test(
    name = "barrier_ops_test",
    size = "medium",  # NOTE(ebrevdo): This test is NOT small.
    srcs = ["barrier_ops_test.py"],
    additional_deps = [
        "//third_party/py/numpy",
        "//tensorflow/python:client_testlib",
        "//tensorflow/python:data_flow_ops",
        "//tensorflow/python:errors",
        "//tensorflow/python:framework_for_generated_wrappers",
    ],
    shard_count = 20,
)

tf_py_test(
    name = "base64_ops_test",
    size = "small",
    srcs = ["base64_ops_test.py"],
    additional_deps = [
        "//third_party/py/numpy",
        "//tensorflow/python:array_ops",
        "//tensorflow/python:client_testlib",
        "//tensorflow/python:errors",
        "//tensorflow/python:framework_for_generated_wrappers",
        "//tensorflow/python:framework_test_lib",
        "//tensorflow/python:string_ops",
    ],
    tags = ["nomac"],  # b/35468214
)

tf_py_test(
    name = "bcast_ops_test",
    size = "small",
    srcs = ["bcast_ops_test.py"],
    additional_deps = [
        "//tensorflow/python:array_ops_gen",
        "//tensorflow/python:client_testlib",
    ],
)

cuda_py_test(
    name = "list_ops_test",
    size = "small",
    srcs = ["list_ops_test.py"],
    additional_deps = [
        "//third_party/py/numpy",
        "//tensorflow/python:array_ops",
        "//tensorflow/python:math_ops",
        "//tensorflow/python:list_ops",
        "//tensorflow/python/eager:context",
        "//tensorflow/python:framework_for_generated_wrappers",
        "//tensorflow/python:framework_test_lib",
        "//tensorflow/python:client_testlib",
    ],
    grpc_enabled = True,
)

cuda_py_test(
    name = "benchmark_test",
    size = "small",
    srcs = ["benchmark_test.py"],
    additional_deps = [
        "//tensorflow/python:client",
        "//tensorflow/python:client_testlib",
        "//tensorflow/python:framework_for_generated_wrappers",
        "//tensorflow/python:platform",
        "//tensorflow/python:platform_benchmark",
    ],
    tags = ["no_windows"],
)

tf_py_test(
    name = "bincount_op_test",
    size = "small",
    srcs = ["bincount_op_test.py"],
    additional_deps = [
        "//tensorflow/python:client_testlib",
        "//tensorflow/python:math_ops",
        "//tensorflow/python:framework_for_generated_wrappers",
    ],
)

tf_py_test(
    name = "candidate_sampler_ops_test",
    size = "small",
    srcs = ["candidate_sampler_ops_test.py"],
    additional_deps = [
        "//third_party/py/numpy",
        "//tensorflow/python:array_ops",
        "//tensorflow/python:candidate_sampling_ops",
        "//tensorflow/python:client_testlib",
        "//tensorflow/python:framework_for_generated_wrappers",
        "//tensorflow/python:math_ops",
    ],
)

tf_py_test(
    name = "checkpoint_ops_test",
    size = "medium",
    srcs = ["checkpoint_ops_test.py"],
    additional_deps = [
        "//third_party/py/numpy",
        "//tensorflow/python:array_ops",
        "//tensorflow/python:checkpoint_ops_gen",
        "//tensorflow/python:client_testlib",
        "//tensorflow/python:constant_op",
        "//tensorflow/python:dtypes",
        "//tensorflow/python:errors",
        "//tensorflow/python:framework_ops",
        "//tensorflow/python:math_ops",
        "//tensorflow/python:partitioned_variables",
        "//tensorflow/python:platform",
        "//tensorflow/python:training",
        "//tensorflow/python:variable_scope",
        "//tensorflow/python:variables",
    ],
)

cuda_py_test(
    name = "cholesky_op_test",
    size = "medium",
    srcs = ["cholesky_op_test.py"],
    additional_deps = [
        "//third_party/py/numpy",
        "//tensorflow/python:array_ops",
        "//tensorflow/python:client_testlib",
        "//tensorflow/python:framework_for_generated_wrappers",
        "//tensorflow/python:linalg_ops",
        "//tensorflow/python:math_ops",
        "//tensorflow/python:platform",
        "//tensorflow/python/ops/linalg",
    ],
    shard_count = 5,
    tags = ["no_windows_gpu"],
)

tf_py_test(
    name = "clip_ops_test",
    size = "small",
    srcs = ["clip_ops_test.py"],
    additional_deps = [
        "//tensorflow/python:client_testlib",
        "//tensorflow/python:clip_ops",
        "//tensorflow/python:framework_for_generated_wrappers",
    ],
    tags = ["no_windows"],
)

tf_py_test(
    name = "conditional_accumulator_test",
    size = "small",
    srcs = ["conditional_accumulator_test.py"],
    additional_deps = [
        "//third_party/py/numpy",
        "//tensorflow/python:array_ops",
        "//tensorflow/python:client_testlib",
        "//tensorflow/python:data_flow_ops",
        "//tensorflow/python:errors",
        "//tensorflow/python:framework_for_generated_wrappers",
        "//tensorflow/python:math_ops",
        "//tensorflow/python:state_ops",
        "//tensorflow/python:variables",
    ],
)

tf_py_test(
    name = "ctc_decoder_ops_test",
    size = "small",
    srcs = ["ctc_decoder_ops_test.py"],
    additional_deps = [
        "//third_party/py/numpy",
        "//tensorflow/python:array_ops",
        "//tensorflow/python:client_testlib",
        "//tensorflow/python:ctc_ops",
        "//tensorflow/python:framework_for_generated_wrappers",
    ],
)

tf_py_test(
    name = "ctc_loss_op_test",
    size = "small",
    srcs = ["ctc_loss_op_test.py"],
    additional_deps = [
        "//third_party/py/numpy",
        "//tensorflow/python:client_testlib",
        "//tensorflow/python:ctc_ops",
        "//tensorflow/python:framework",
        "//tensorflow/python:framework_for_generated_wrappers",
        "//tensorflow/python:gradients",
    ],
)

tf_py_test(
    name = "decode_csv_op_test",
    size = "small",
    srcs = ["decode_csv_op_test.py"],
    additional_deps = [
        "//third_party/py/numpy",
        "//tensorflow/python:client_testlib",
        "//tensorflow/python:parsing_ops",
    ],
)

tf_py_test(
    name = "decode_png_op_test",
    size = "small",
    srcs = ["decode_png_op_test.py"],
    additional_deps = [
        "//tensorflow/python:array_ops",
        "//tensorflow/python:client_testlib",
        "//tensorflow/python:framework_for_generated_wrappers",
        "//tensorflow/python:image_ops",
        "//tensorflow/python:nn_grad",
    ],
)

tf_py_test(
    name = "decode_bmp_op_test",
    size = "small",
    srcs = ["decode_bmp_op_test.py"],
    additional_deps = [
        "//tensorflow/python:array_ops",
        "//tensorflow/python:client_testlib",
        "//tensorflow/python:framework_for_generated_wrappers",
        "//tensorflow/python:image_ops",
        "//tensorflow/python:nn_grad",
    ],
)

tf_py_test(
    name = "decode_jpeg_op_test",
    srcs = ["decode_jpeg_op_test.py"],
    additional_deps = [
        "//tensorflow/python:client_testlib",
        "//tensorflow/python:framework_for_generated_wrappers",
        "//tensorflow/python:image_ops",
        "//tensorflow/python:platform",
    ],
    data = ["//tensorflow/core:image_testdata"],
)

tf_py_test(
    name = "decode_image_op_test",
    size = "small",
    srcs = ["decode_image_op_test.py"],
    additional_deps = [
        "//third_party/py/numpy",
        "//tensorflow/python:client_testlib",
        "//tensorflow/python:errors",
        "//tensorflow/python:image_ops",
        "//tensorflow/python:io_ops",
        "//tensorflow/python:nn_grad",
    ],
    data = ["//tensorflow/core:image_testdata"],
)

tf_py_test(
    name = "decode_raw_op_test",
    size = "small",
    srcs = ["decode_raw_op_test.py"],
    additional_deps = [
        "//third_party/py/numpy",
        "//tensorflow/python:array_ops",
        "//tensorflow/python:client_testlib",
        "//tensorflow/python:framework_for_generated_wrappers",
        "//tensorflow/python:parsing_ops",
    ],
)

tf_py_test(
    name = "decode_compressed_op_test",
    size = "small",
    srcs = ["decode_compressed_op_test.py"],
    additional_deps = [
        "//third_party/py/numpy",
        "//tensorflow/python:array_ops",
        "//tensorflow/python:client_testlib",
        "//tensorflow/python:framework_for_generated_wrappers",
        "//tensorflow/python:parsing_ops",
    ],
)

cuda_py_test(
    name = "determinant_op_test",
    size = "small",
    srcs = ["determinant_op_test.py"],
    additional_deps = [
        "//third_party/py/numpy",
        "//tensorflow/python:client_testlib",
        "//tensorflow/python:framework_for_generated_wrappers",
        "//tensorflow/python:linalg_ops",
    ],
)

tf_py_test(
    name = "draw_bounding_box_op_test",
    size = "small",
    srcs = ["draw_bounding_box_op_test.py"],
    additional_deps = [
        "//third_party/py/numpy",
        "//tensorflow/python:array_ops",
        "//tensorflow/python:client_testlib",
        "//tensorflow/python:framework_for_generated_wrappers",
        "//tensorflow/python:image_ops",
        "//tensorflow/python:math_ops",
    ],
)

tf_py_test(
    name = "edit_distance_op_test",
    size = "small",
    srcs = ["edit_distance_op_test.py"],
    additional_deps = [
        "//third_party/py/numpy",
        "//tensorflow/python:array_ops",
        "//tensorflow/python:client_testlib",
        "//tensorflow/python:framework",
        "//tensorflow/python:framework_for_generated_wrappers",
    ],
)

tf_py_test(
    name = "fifo_queue_test",
    size = "small",
    srcs = ["fifo_queue_test.py"],
    additional_deps = [
        "//third_party/py/numpy",
        "//tensorflow/core:protos_all_py",
        "//tensorflow/python:array_ops",
        "//tensorflow/python:client",
        "//tensorflow/python:client_testlib",
        "//tensorflow/python:data_flow_ops",
        "//tensorflow/python:errors",
        "//tensorflow/python:framework_for_generated_wrappers",
        "//tensorflow/python:util",
    ],
)

tf_py_test(
    name = "fractional_avg_pool_op_test",
    size = "small",
    srcs = ["fractional_avg_pool_op_test.py"],
    additional_deps = [
        "//third_party/py/numpy",
        "//tensorflow/python:array_ops",
        "//tensorflow/python:client_testlib",
        "//tensorflow/python:framework_for_generated_wrappers",
        "//tensorflow/python:nn_grad",
        "//tensorflow/python:nn_ops",
        "//tensorflow/python:nn_ops_gen",
    ],
)

tf_py_test(
    name = "fractional_max_pool_op_test",
    size = "small",
    srcs = ["fractional_max_pool_op_test.py"],
    additional_deps = [
        "//third_party/py/numpy",
        "//tensorflow/python:array_ops",
        "//tensorflow/python:client_testlib",
        "//tensorflow/python:framework_for_generated_wrappers",
        "//tensorflow/python:nn_grad",
        "//tensorflow/python:nn_ops",
        "//tensorflow/python:nn_ops_gen",
    ],
)

tf_py_test(
    name = "identity_op_py_test",
    size = "small",
    srcs = ["identity_op_py_test.py"],
    additional_deps = [
        "//third_party/py/numpy",
        "//tensorflow/python:array_ops",
        "//tensorflow/python:array_ops_gen",
        "//tensorflow/python:client_testlib",
        "//tensorflow/python:framework_for_generated_wrappers",
        "//tensorflow/python:variables",
    ],
)

tf_py_test(
    name = "identity_n_op_py_test",
    size = "small",
    srcs = ["identity_n_op_py_test.py"],
    additional_deps = [
        "//third_party/py/numpy",
        "//tensorflow/python:array_ops",
        "//tensorflow/python:array_ops_gen",
        "//tensorflow/python:client_testlib",
        "//tensorflow/python:framework_for_generated_wrappers",
        "//tensorflow/python:variables",
    ],
)

tf_py_test(
    name = "in_topk_op_test",
    size = "small",
    srcs = ["in_topk_op_test.py"],
    additional_deps = [
        "//third_party/py/numpy",
        "//tensorflow/python:client_testlib",
        "//tensorflow/python:errors",
        "//tensorflow/python:nn_ops",
    ],
)

tf_py_test(
    name = "record_input_test",
    size = "medium",
    srcs = ["record_input_test.py"],
    additional_deps = [
        "//tensorflow/python:client_testlib",
        "//tensorflow/python:data_flow_ops",
        "//tensorflow/python:io_ops",
        "//tensorflow/python:util",
    ],
)

tf_py_test(
    name = "io_ops_test",
    size = "small",
    srcs = ["io_ops_test.py"],
    additional_deps = [
        "//tensorflow/python:client_testlib",
        "//tensorflow/python:io_ops",
        "//tensorflow/python:util",
    ],
)

tf_py_test(
    name = "listdiff_op_test",
    size = "small",
    srcs = ["listdiff_op_test.py"],
    additional_deps = [
        "//third_party/py/numpy",
        "//tensorflow/python:array_ops",
        "//tensorflow/python:client_testlib",
        "//tensorflow/python:framework_for_generated_wrappers",
        "//tensorflow/python:util",
    ],
)

tf_py_test(
    name = "logging_ops_test",
    size = "small",
    srcs = ["logging_ops_test.py"],
    additional_deps = [
        "//tensorflow/python:client_testlib",
        "//tensorflow/python:control_flow_ops",
        "//tensorflow/python:framework_for_generated_wrappers",
        "//tensorflow/python:framework_test_lib",
        "//tensorflow/python:gradients",
        "//tensorflow/python:logging_ops",
        "//tensorflow/python:math_ops",
    ],
)

tf_py_test(
    name = "lookup_ops_test",
    size = "small",
    srcs = ["lookup_ops_test.py"],
    additional_deps = [
        "//tensorflow/python:client",
        "//tensorflow/python:client_testlib",
        "//tensorflow/python:errors",
        "//tensorflow/python:framework_for_generated_wrappers",
        "//tensorflow/python:framework_test_lib",
        "//tensorflow/python:lookup_ops",
        "//tensorflow/python:sparse_tensor",
        "//tensorflow/python:training",
    ],
    grpc_enabled = True,
)

tf_py_test(
    name = "losses_test",
    size = "medium",
    srcs = ["losses_test.py"],
    additional_deps = [
        "//third_party/py/numpy",
        "//tensorflow/python/ops/losses",
        "//tensorflow/python:array_ops",
        "//tensorflow/python:client_testlib",
        "//tensorflow/python:errors",
        "//tensorflow/python:framework",
        "//tensorflow/python:framework_for_generated_wrappers",
        "//tensorflow/python:init_ops",
        "//tensorflow/python:math_ops",
        "//tensorflow/python:training",
        "//tensorflow/python:variable_scope",
        "//tensorflow/python:variables",
    ],
)

tf_py_test(
    name = "matrix_exponential_op_test",
    size = "small",
    srcs = ["matrix_exponential_op_test.py"],
    additional_deps = [
        "//third_party/py/numpy",
        "//tensorflow/python:client_testlib",
        "//tensorflow/python:framework_for_generated_wrappers",
        "//tensorflow/python:linalg_ops",
    ],
)

tf_py_test(
    name = "matrix_logarithm_op_test",
    size = "small",
    srcs = ["matrix_logarithm_op_test.py"],
    additional_deps = [
        "//third_party/py/numpy",
        "//tensorflow/python:client_testlib",
        "//tensorflow/python:framework_for_generated_wrappers",
        "//tensorflow/python:linalg_ops",
    ],
)

cuda_py_test(
    name = "matrix_inverse_op_test",
    size = "small",
    srcs = ["matrix_inverse_op_test.py"],
    additional_deps = [
        "//third_party/py/numpy",
        "//tensorflow/python:client_testlib",
        "//tensorflow/python:framework_for_generated_wrappers",
        "//tensorflow/python:linalg_ops",
        "//tensorflow/python:math_ops",
    ],
)

<<<<<<< HEAD

tf_py_test(
    name = "lu_op_test",
    size = "small",
    srcs = ["lu_op_test.py"],
    additional_deps = [
        "//third_party/py/numpy",
        "//tensorflow/python:array_ops",
        "//tensorflow/python:client_testlib",
        "//tensorflow/python:framework_for_generated_wrappers",
        "//tensorflow/python:linalg_ops",
        "//tensorflow/python:math_ops",
    ],
)

tf_py_test(
=======
cuda_py_test(
>>>>>>> cf360391
    name = "matrix_solve_ls_op_test",
    size = "medium",
    srcs = ["matrix_solve_ls_op_test.py"],
    additional_deps = [
        "//third_party/py/numpy",
        "//tensorflow/python:array_ops",
        "//tensorflow/python:client_testlib",
        "//tensorflow/python:framework_for_generated_wrappers",
        "//tensorflow/python:linalg_ops",
        "//tensorflow/python:math_ops",
    ],
)

cuda_py_test(
    name = "matrix_solve_op_test",
    size = "small",
    srcs = ["matrix_solve_op_test.py"],
    additional_deps = [
        "//third_party/py/numpy",
        "//tensorflow/python:array_ops",
        "//tensorflow/python:client_testlib",
        "//tensorflow/python:framework_for_generated_wrappers",
        "//tensorflow/python:linalg_ops",
    ],
)

cuda_py_test(
    name = "matrix_triangular_solve_op_test",
    size = "small",
    srcs = ["matrix_triangular_solve_op_test.py"],
    additional_deps = [
        "//third_party/py/numpy",
        "//tensorflow/python:client_testlib",
        "//tensorflow/python:linalg_ops",
    ],
)

cuda_py_test(
    name = "parameterized_truncated_normal_op_test",
    size = "small",
    srcs = ["parameterized_truncated_normal_op_test.py"],
    additional_deps = [
        "//third_party/py/numpy",
        "//tensorflow/core:protos_all_py",
        "//tensorflow/python:client",
        "//tensorflow/python:client_testlib",
        "//tensorflow/python:control_flow_ops",
        "//tensorflow/python:framework",
        "//tensorflow/python:framework_for_generated_wrappers",
        "//tensorflow/python:platform",
        "//tensorflow/python:random_ops",
    ],
)

tf_py_test(
    name = "parsing_ops_test",
    size = "small",
    srcs = ["parsing_ops_test.py"],
    additional_deps = [
        "//third_party/py/numpy",
        "//tensorflow/core:protos_all_py",
        "//tensorflow/python:array_ops",
        "//tensorflow/python:client_testlib",
        "//tensorflow/python:errors",
        "//tensorflow/python:framework",
        "//tensorflow/python:framework_for_generated_wrappers",
        "//tensorflow/python:parsing_ops",
        "//tensorflow/python:platform",
    ],
)

tf_py_test(
    name = "parse_single_example_op_test",
    size = "small",
    srcs = ["parse_single_example_op_test.py"],
    additional_deps = [
        "//third_party/py/numpy",
        "//tensorflow/core:protos_all_py",
        "//tensorflow/python:array_ops",
        "//tensorflow/python:client_testlib",
        "//tensorflow/python:errors",
        "//tensorflow/python:framework",
        "//tensorflow/python:framework_for_generated_wrappers",
        "//tensorflow/python:parsing_ops",
        "//tensorflow/python:platform",
    ],
)

tf_py_test(
    name = "partitioned_variables_test",
    size = "small",
    srcs = ["partitioned_variables_test.py"],
    additional_deps = [
        "//third_party/py/numpy",
        "//tensorflow/python:array_ops",
        "//tensorflow/python:client_testlib",
        "//tensorflow/python:framework_for_generated_wrappers",
        "//tensorflow/python:init_ops",
        "//tensorflow/python:partitioned_variables",
        "//tensorflow/python:random_ops",
        "//tensorflow/python:variable_scope",
        "//tensorflow/python:variables",
    ],
)

tf_py_test(
    name = "priority_queue_test",
    size = "small",
    srcs = ["priority_queue_test.py"],
    additional_deps = [
        "//third_party/py/numpy",
        "//tensorflow/python:array_ops",
        "//tensorflow/python:client_testlib",
        "//tensorflow/python:data_flow_ops",
        "//tensorflow/python:errors",
        "//tensorflow/python:framework_for_generated_wrappers",
        "//tensorflow/python:nn_grad",
    ],
)

cuda_py_test(
    name = "resource_variable_ops_test",
    size = "small",
    srcs = ["resource_variable_ops_test.py"],
    additional_deps = [
        "//tensorflow/python:array_ops",
        "//tensorflow/python:constant_op",
        "//tensorflow/python:client_testlib",
        "//tensorflow/python:errors",
        "//tensorflow/python:framework_for_generated_wrappers",
        "//tensorflow/python:framework_test_lib",
        "//tensorflow/python:resource_variable_ops",
        "//tensorflow/python:variables",
    ],
)

tf_py_test(
    name = "regex_replace_op_test",
    size = "small",
    srcs = ["regex_replace_op_test.py"],
    additional_deps = [
        "//tensorflow/python:client_testlib",
        "//tensorflow/python:constant_op",
        "//tensorflow/python:dtypes",
        "//tensorflow/python:string_ops",
    ],
)

tf_py_test(
    name = "save_restore_ops_test",
    size = "small",
    srcs = ["save_restore_ops_test.py"],
    additional_deps = [
        "//tensorflow/core:protos_all_py",
        "//tensorflow/python:client",
        "//tensorflow/python:client_testlib",
        "//tensorflow/python:io_ops",
        "//tensorflow/python:io_ops_gen",
    ],
)

cuda_py_test(
    name = "scatter_nd_ops_test",
    size = "medium",
    srcs = ["scatter_nd_ops_test.py"],
    additional_deps = [
        "//third_party/py/numpy",
        "//tensorflow/python:array_ops",
        "//tensorflow/python:client",
        "//tensorflow/python:client_testlib",
        "//tensorflow/python:framework_for_generated_wrappers",
        "//tensorflow/python:gradients",
        "//tensorflow/python:state_ops",
        "//tensorflow/python:variables",
        "//tensorflow/python:resource_variable_ops",
    ],
    tags = ["noasan"],  # http://b/32635055
)

tf_py_test(
    name = "segment_reduction_ops_test",
    size = "medium",
    srcs = ["segment_reduction_ops_test.py"],
    additional_deps = [
        "//third_party/py/numpy",
        "//tensorflow/python:client",
        "//tensorflow/python:client_testlib",
        "//tensorflow/python:framework_for_generated_wrappers",
        "//tensorflow/python:math_ops",
        "//tensorflow/python:variables",
        "//tensorflow/python:nn_grad",
    ],
)

tf_py_test(
    name = "sparse_add_op_test",
    size = "small",
    srcs = ["sparse_add_op_test.py"],
    additional_deps = [
        "//third_party/py/numpy",
        "//tensorflow/python:client",
        "//tensorflow/python:client_testlib",
        "//tensorflow/python:framework",
        "//tensorflow/python:framework_for_generated_wrappers",
        "//tensorflow/python:math_ops",
        "//tensorflow/python:sparse_grad",
        "//tensorflow/python:sparse_ops",
    ],
)

tf_py_test(
    name = "sparse_concat_op_test",
    size = "small",
    srcs = ["sparse_concat_op_test.py"],
    additional_deps = [
        "//third_party/py/numpy",
        "//tensorflow/python:array_ops",
        "//tensorflow/python:client_testlib",
        "//tensorflow/python:framework",
        "//tensorflow/python:framework_for_generated_wrappers",
        "//tensorflow/python:sparse_ops",
    ],
)

tf_py_test(
    name = "sparse_conditional_accumulator_test",
    size = "small",
    srcs = ["sparse_conditional_accumulator_test.py"],
    additional_deps = [
        "//third_party/py/numpy",
        "//tensorflow/python:array_ops",
        "//tensorflow/python:client_testlib",
        "//tensorflow/python:data_flow_ops",
        "//tensorflow/python:errors",
        "//tensorflow/python:framework_for_generated_wrappers",
    ],
)

tf_py_test(
    name = "sparse_reorder_op_test",
    size = "small",
    srcs = ["sparse_reorder_op_test.py"],
    additional_deps = [
        "//third_party/py/numpy",
        "//tensorflow/python:array_ops",
        "//tensorflow/python:client_testlib",
        "//tensorflow/python:framework",
        "//tensorflow/python:framework_for_generated_wrappers",
        "//tensorflow/python:sparse_grad",
        "//tensorflow/python:sparse_ops",
    ],
)

tf_py_test(
    name = "sparse_reshape_op_test",
    size = "small",
    srcs = ["sparse_reshape_op_test.py"],
    additional_deps = [
        "//third_party/py/numpy",
        "//tensorflow/python:array_ops",
        "//tensorflow/python:client_testlib",
        "//tensorflow/python:framework",
        "//tensorflow/python:framework_for_generated_wrappers",
        "//tensorflow/python:sparse_ops",
    ],
)

tf_py_test(
    name = "sparse_split_op_test",
    size = "small",
    srcs = ["sparse_split_op_test.py"],
    additional_deps = [
        "//third_party/py/numpy",
        "//tensorflow/python:client_testlib",
        "//tensorflow/python:framework",
        "//tensorflow/python:sparse_ops",
    ],
)

tf_py_test(
    name = "sparse_slice_op_test",
    size = "small",
    srcs = ["sparse_slice_op_test.py"],
    additional_deps = [
        "//third_party/py/numpy",
        "//tensorflow/python:client_testlib",
        "//tensorflow/python:framework",
        "//tensorflow/python:sparse_ops",
    ],
)

tf_py_test(
    name = "sparse_to_dense_op_py_test",
    size = "small",
    srcs = ["sparse_to_dense_op_py_test.py"],
    additional_deps = [
        "//third_party/py/numpy",
        "//tensorflow/python:array_ops",
        "//tensorflow/python:client_testlib",
        "//tensorflow/python:framework_for_generated_wrappers",
        "//tensorflow/python:sparse_ops",
    ],
)

tf_py_test(
    name = "sparsemask_op_test",
    size = "small",
    srcs = ["sparsemask_op_test.py"],
    additional_deps = [
        "//third_party/py/numpy",
        "//tensorflow/python:array_ops",
        "//tensorflow/python:client_testlib",
        "//tensorflow/python:framework_for_generated_wrappers",
    ],
)

tf_py_test(
    name = "string_join_op_test",
    size = "small",
    srcs = ["string_join_op_test.py"],
    additional_deps = [
        "//tensorflow/python:client_testlib",
        "//tensorflow/python:string_ops",
    ],
)

tf_py_test(
    name = "string_split_op_test",
    size = "small",
    srcs = ["string_split_op_test.py"],
    additional_deps = [
        "//third_party/py/numpy",
        "//tensorflow/python:array_ops",
        "//tensorflow/python:client_testlib",
        "//tensorflow/python:errors",
        "//tensorflow/python:framework_for_generated_wrappers",
        "//tensorflow/python:string_ops",
    ],
)

tf_py_test(
    name = "substr_op_test",
    size = "small",
    srcs = ["substr_op_test.py"],
    additional_deps = [
        "//third_party/py/numpy",
        "//tensorflow/python:client_testlib",
        "//tensorflow/python:errors",
        "//tensorflow/python:string_ops",
    ],
)

tf_py_test(
    name = "summary_ops_test",
    size = "small",
    srcs = ["summary_ops_test.py"],
    additional_deps = [
        "//tensorflow/core:protos_all_py",
        "//tensorflow/python:client_testlib",
        "//tensorflow/python:framework_for_generated_wrappers",
        "//tensorflow/python:logging_ops",
        "//tensorflow/python:summary",
    ],
)

tf_py_test(
    name = "summary_tensor_op_test",
    size = "small",
    srcs = ["summary_tensor_op_test.py"],
    additional_deps = [
        "//third_party/py/numpy",
        "@six_archive//:six",
        "//tensorflow/core:protos_all_py",
        "//tensorflow/python:array_ops",
        "//tensorflow/python:client_testlib",
        "//tensorflow/python:framework",
        "//tensorflow/python:framework_for_generated_wrappers",
        "//tensorflow/python:summary_ops",
    ],
)

tf_py_test(
    name = "template_test",
    size = "small",
    srcs = ["template_test.py"],
    additional_deps = [
        "//tensorflow/python:client",
        "//tensorflow/python:client_testlib",
        "//tensorflow/python:framework",
        "//tensorflow/python:init_ops",
        "//tensorflow/python:math_ops",
        "//tensorflow/python:nn_grad",
        "//tensorflow/python:template",
        "//tensorflow/python:training",
        "//tensorflow/python:variable_scope",
        "//tensorflow/python:variables",
    ],
)

cuda_py_test(
    name = "topk_op_test",
    size = "small",
    srcs = ["topk_op_test.py"],
    additional_deps = [
        "//third_party/py/numpy",
        "//tensorflow/python:array_ops",
        "//tensorflow/python:client_testlib",
        "//tensorflow/python:framework_for_generated_wrappers",
        "//tensorflow/python:gradients",
        "//tensorflow/python:nn_grad",
        "//tensorflow/python:nn_ops",
    ],
)

cuda_py_test(
    name = "nth_element_op_test",
    size = "small",
    srcs = ["nth_element_op_test.py"],
    additional_deps = [
        "//third_party/py/numpy",
        "//tensorflow/python:array_ops",
        "//tensorflow/python:client_testlib",
        "//tensorflow/python:framework_for_generated_wrappers",
        "//tensorflow/python:gradients",
        "//tensorflow/python:nn_grad",
        "//tensorflow/python:nn_ops",
    ],
)

tf_py_test(
    name = "unique_op_test",
    size = "small",
    srcs = ["unique_op_test.py"],
    additional_deps = [
        "//third_party/py/numpy",
        "//tensorflow/python:array_ops",
        "//tensorflow/python:client_testlib",
    ],
)

tf_py_test(
    name = "variable_scope_test",
    size = "small",
    srcs = ["variable_scope_test.py"],
    additional_deps = [
        "//third_party/py/numpy",
        "//tensorflow/python:client_testlib",
        "//tensorflow/python:control_flow_ops",
        "//tensorflow/python:errors",
        "//tensorflow/python:framework_for_generated_wrappers",
        "//tensorflow/python:framework_test_lib",
        "//tensorflow/python:init_ops",
        "//tensorflow/python:math_ops",
        "//tensorflow/python:variable_scope",
        "//tensorflow/python:resource_variable_ops",
        "//tensorflow/python:state_ops",
        "//tensorflow/python:variables",
        "//tensorflow/python/eager:context",
    ],
    tags = ["no_windows"],
)

tf_py_test(
    name = "variables_test",
    size = "small",
    srcs = ["variables_test.py"],
    additional_deps = [
        "//third_party/py/numpy",
        "//tensorflow/python:array_ops",
        "//tensorflow/python:client_testlib",
        "//tensorflow/python:control_flow_ops",
        "//tensorflow/python:errors",
        "//tensorflow/python:framework_for_generated_wrappers",
        "//tensorflow/python:math_ops",
        "//tensorflow/python:random_ops",
        "//tensorflow/python:state_ops_gen",
        "//tensorflow/python:training",
        "//tensorflow/python:util",
        "//tensorflow/python:variables",
        "//tensorflow/python/eager:function",
    ],
)

cuda_py_test(
    name = "where_op_test",
    size = "medium",
    srcs = ["where_op_test.py"],
    additional_deps = [
        "//third_party/py/numpy",
        "//tensorflow/python:array_ops",
        "//tensorflow/python:client_testlib",
        "//tensorflow/python:framework_for_generated_wrappers",
    ],
)

cuda_py_test(
    name = "cast_op_test",
    size = "small",
    srcs = ["cast_op_test.py"],
    additional_deps = [
        "//third_party/py/numpy",
        "//tensorflow/python:array_ops",
        "//tensorflow/python:client_testlib",
        "//tensorflow/python:framework",
        "//tensorflow/python:framework_for_generated_wrappers",
        "//tensorflow/python:math_ops",
        "//tensorflow/python:variables",
    ],
    tags = [
        "no_windows",
        "noasan",
        "notap",
    ],
)

cuda_py_test(
    name = "dense_update_ops_no_tsan_test",
    size = "small",
    srcs = ["dense_update_ops_no_tsan_test.py"],
    additional_deps = [
        "//third_party/py/numpy",
        "//tensorflow/python:array_ops",
        "//tensorflow/python:client_testlib",
        "//tensorflow/python:math_ops",
        "//tensorflow/python:state_ops",
        "//tensorflow/python:variables",
    ],
    tags = ["notsan"],
)

cuda_py_test(
    name = "diag_op_test",
    size = "medium",
    srcs = ["diag_op_test.py"],
    additional_deps = [
        "//third_party/py/numpy",
        "//tensorflow/python:array_ops",
        "//tensorflow/python:client_testlib",
        "//tensorflow/python:framework_for_generated_wrappers",
        "//tensorflow/python:gradients",
        "//tensorflow/python:platform",
    ],
    shard_count = 2,
    tags = ["no_windows_gpu"],
)

tf_py_test(
    name = "reader_ops_test",
    size = "small",
    srcs = ["reader_ops_test.py"],
    additional_deps = [
        "@six_archive//:six",
        "//tensorflow/core:protos_all_py",
        "//tensorflow/python:client_testlib",
        "//tensorflow/python:data_flow_ops",
        "//tensorflow/python:errors",
        "//tensorflow/python:framework_for_generated_wrappers",
        "//tensorflow/python:io_ops",
        "//tensorflow/python:lib",
        "//tensorflow/python:util",
        "//tensorflow/python:variables",
    ],
    data = ["//tensorflow/core:lmdb_testdata"],
)

cuda_py_test(
    name = "aggregate_ops_test",
    size = "small",
    srcs = ["aggregate_ops_test.py"],
    additional_deps = [
        "//third_party/py/numpy",
        "//tensorflow/python:array_ops",
        "//tensorflow/python:client_testlib",
        "//tensorflow/python:framework_for_generated_wrappers",
        "//tensorflow/python:math_ops",
    ],
)

cuda_py_test(
    name = "argmax_op_test",
    size = "small",
    srcs = ["argmax_op_test.py"],
    additional_deps = [
        "//third_party/py/numpy",
        "//tensorflow/python:client_testlib",
        "//tensorflow/python:math_ops",
    ],
)

cuda_py_test(
    name = "array_ops_test",
    size = "medium",
    srcs = ["array_ops_test.py"],
    additional_deps = [
        "//third_party/py/numpy",
        "//tensorflow/python:array_ops",
        "//tensorflow/python:client",
        "//tensorflow/python:client_testlib",
        "//tensorflow/python:errors",
        "//tensorflow/python:framework",
        "//tensorflow/python:framework_for_generated_wrappers",
        "//tensorflow/python:framework_test_lib",
        "//tensorflow/python:gradients",
        "//tensorflow/python:math_ops",
        "//tensorflow/python:state_ops",
        "//tensorflow/python:test_ops",
        "//tensorflow/python:variables",
        "//tensorflow/python/eager:context",
    ],
    shard_count = 10,
)

cuda_py_test(
    name = "batch_matmul_op_test",
    size = "small",
    srcs = ["batch_matmul_op_test.py"],
    additional_deps = [
        "//third_party/py/numpy",
        "//tensorflow/python:array_ops",
        "//tensorflow/python:client_testlib",
        "//tensorflow/python:framework_for_generated_wrappers",
        "//tensorflow/python:math_ops",
    ],
    shard_count = 20,
)

cuda_py_test(
    name = "batchtospace_op_test",
    size = "small",
    srcs = ["batchtospace_op_test.py"],
    additional_deps = [
        "//third_party/py/numpy",
        "//tensorflow/python:array_ops",
        "//tensorflow/python:array_ops_gen",
        "//tensorflow/python:client_testlib",
        "//tensorflow/python:framework_for_generated_wrappers",
    ],
)

cuda_py_test(
    name = "betainc_op_test",
    size = "small",
    srcs = ["betainc_op_test.py"],
    additional_deps = [
        "//third_party/py/numpy",
        "//tensorflow/python:array_ops",
        "//tensorflow/python:client_testlib",
        "//tensorflow/python:framework_for_generated_wrappers",
        "//tensorflow/python:math_ops",
        "//tensorflow/python:platform",
    ],
)

cuda_py_test(
    name = "bias_op_test",
    size = "small",
    srcs = ["bias_op_test.py"],
    additional_deps = [
        "//third_party/py/numpy",
        "//tensorflow/python:array_ops",
        "//tensorflow/python:client_testlib",
        "//tensorflow/python:framework_for_generated_wrappers",
        "//tensorflow/python:gradients",
        "//tensorflow/python:nn_grad",
        "//tensorflow/python:nn_ops",
    ],
)

cuda_py_test(
    name = "bitcast_op_test",
    size = "small",
    srcs = ["bitcast_op_test.py"],
    additional_deps = [
        "//third_party/py/numpy",
        "//tensorflow/python:array_ops",
        "//tensorflow/python:client_testlib",
        "//tensorflow/python:framework_for_generated_wrappers",
    ],
)

cuda_py_test(
    name = "check_ops_test",
    size = "small",
    srcs = ["check_ops_test.py"],
    additional_deps = [
        "//third_party/py/numpy",
        "//tensorflow/python/eager:context",
        "//tensorflow/python:array_ops",
        "//tensorflow/python:check_ops",
        "//tensorflow/python:client_testlib",
        "//tensorflow/python:framework",
        "//tensorflow/python:framework_for_generated_wrappers",
    ],
)

cuda_py_test(
    name = "constant_op_test",
    size = "small",
    srcs = ["constant_op_test.py"],
    additional_deps = [
        "//third_party/py/numpy",
        "//tensorflow/python:array_ops",
        "//tensorflow/python:client_testlib",
        "//tensorflow/python:errors",
        "//tensorflow/python:framework_for_generated_wrappers",
        "//tensorflow/python:math_ops",
        "//tensorflow/python:util",
    ],
)

cuda_py_test(
    name = "constant_op_eager_test",
    size = "small",
    srcs = ["constant_op_eager_test.py"],
    additional_deps = [
        "//tensorflow/python/eager:core",
        "//tensorflow/python/eager:context",
        "//tensorflow/python/eager:test",
        "//third_party/py/numpy",
        "//tensorflow/python:array_ops",
        "//tensorflow/python:client_testlib",
        "//tensorflow/python:errors",
        "//tensorflow/python:framework_for_generated_wrappers",
        "//tensorflow/python:math_ops",
        "//tensorflow/python:util",
    ],
)

cuda_py_test(
    name = "control_flow_ops_py_test",
    # TODO(b/70473603): change this back to "small" once the C API is
    # permanently enabled
    size = "medium",
    srcs = ["control_flow_ops_py_test.py"],
    additional_deps = [
        "//third_party/py/numpy",
        "//tensorflow/core:protos_all_py",
        "//tensorflow/python:array_ops",
        "//tensorflow/python:array_ops_gen",
        "//tensorflow/python:client",
        "//tensorflow/python:client_testlib",
        "//tensorflow/python:control_flow_ops",
        "//tensorflow/python:data_flow_ops",
        "//tensorflow/python:data_flow_ops_gen",
        "//tensorflow/python:distributed_framework_test_lib",
        "//tensorflow/python:errors",
        "//tensorflow/python:framework",
        "//tensorflow/python:framework_for_generated_wrappers",
        "//tensorflow/python:functional_ops",
        "//tensorflow/python:gradients",
        "//tensorflow/python:logging_ops",
        "//tensorflow/python:logging_ops_gen",
        "//tensorflow/python:math_ops",
        "//tensorflow/python:nn_grad",
        "//tensorflow/python:resource_variable_ops",
        "//tensorflow/python:script_ops",
        "//tensorflow/python:state_ops",
        "//tensorflow/python:state_ops_gen",
        "//tensorflow/python:tensor_array_grad",
        "//tensorflow/python:training",
        "//tensorflow/python:util",
        "//tensorflow/python:variable_scope",
        "//tensorflow/python:variables",
    ],
)

tf_py_test(
    name = "control_flow_util_test",
    size = "small",
    srcs = ["control_flow_util_test.py"],
    additional_deps = [
        "//tensorflow/python:client_testlib",
        "//tensorflow/python:control_flow_ops",
        "//tensorflow/python:control_flow_ops_gen",
        "//tensorflow/python:control_flow_util",
        "//tensorflow/python:test_ops",
    ],
)

cuda_py_test(
    name = "conv1d_test",
    size = "small",
    srcs = ["conv1d_test.py"],
    additional_deps = [
        "//tensorflow/python:array_ops",
        "//tensorflow/python:client_testlib",
        "//tensorflow/python:framework_for_generated_wrappers",
        "//tensorflow/python:nn_ops",
    ],
)

cuda_py_test(
    name = "conv2d_transpose_test",
    size = "small",
    srcs = ["conv2d_transpose_test.py"],
    additional_deps = [
        "//third_party/py/numpy",
        "//tensorflow/python:client",
        "//tensorflow/python:client_testlib",
        "//tensorflow/python:framework_for_generated_wrappers",
        "//tensorflow/python:nn_grad",
        "//tensorflow/python:nn_ops",
    ],
)

cuda_py_test(
    name = "conv3d_backprop_filter_v2_grad_test",
    size = "small",
    srcs = ["conv3d_backprop_filter_v2_grad_test.py"],
    additional_deps = [
        "//third_party/py/numpy",
        "//tensorflow/python:array_ops",
        "//tensorflow/python:client_testlib",
        "//tensorflow/python:framework_for_generated_wrappers",
        "//tensorflow/python:nn_grad",
        "//tensorflow/python:nn_ops",
    ],
)

cuda_py_test(
    name = "cross_grad_test",
    size = "small",
    srcs = ["cross_grad_test.py"],
    additional_deps = [
        "//tensorflow/python:array_ops",
        "//tensorflow/python:client_testlib",
        "//tensorflow/python:math_ops",
    ],
)

cuda_py_test(
    name = "denormal_test",
    size = "small",
    srcs = ["denormal_test.py"],
    additional_deps = [
        "//third_party/py/numpy",
        "//tensorflow/python:array_ops",
        "//tensorflow/python:client_testlib",
        "//tensorflow/python:framework_for_generated_wrappers",
        "//tensorflow/python:platform",
    ],
)

cuda_py_test(
    name = "dense_update_ops_test",
    size = "small",
    srcs = ["dense_update_ops_test.py"],
    additional_deps = [
        "//third_party/py/numpy",
        "//tensorflow/python:array_ops",
        "//tensorflow/python:client_testlib",
        "//tensorflow/python:framework_for_generated_wrappers",
        "//tensorflow/python:math_ops",
        "//tensorflow/python:state_ops",
        "//tensorflow/python:variables",
    ],
)

cuda_py_test(
    name = "depthtospace_op_test",
    size = "medium",
    srcs = ["depthtospace_op_test.py"],
    additional_deps = [
        "//third_party/py/numpy",
        "//tensorflow/python:array_ops",
        "//tensorflow/python:client_testlib",
        "//tensorflow/python:framework_for_generated_wrappers",
        "//tensorflow/python:math_ops",
    ],
)

cuda_py_test(
    name = "division_past_test",
    size = "medium",
    srcs = ["division_past_test.py"],
    additional_deps = [
        "//third_party/py/numpy",
        "//tensorflow/python:client_testlib",
        "//tensorflow/python:framework_for_generated_wrappers",
    ],
    tags = ["manual"],
)

cuda_py_test(
    name = "dynamic_partition_op_test",
    size = "medium",
    srcs = ["dynamic_partition_op_test.py"],
    additional_deps = [
        "//third_party/py/numpy",
        "//tensorflow/python:array_ops",
        "//tensorflow/python:client_testlib",
        "//tensorflow/python:data_flow_grad",
        "//tensorflow/python:data_flow_ops",
        "//tensorflow/python:framework_for_generated_wrappers",
        "//tensorflow/python:gradients",
    ],
)

cuda_py_test(
    name = "dynamic_stitch_op_test",
    size = "small",
    srcs = ["dynamic_stitch_op_test.py"],
    additional_deps = [
        "//third_party/py/numpy",
        "//tensorflow/python:client_testlib",
        "//tensorflow/python:data_flow_grad",
        "//tensorflow/python:data_flow_ops",
        "//tensorflow/python:framework_for_generated_wrappers",
        "//tensorflow/python:gradients",
    ],
)

cuda_py_test(
    name = "extract_image_patches_op_test",
    size = "small",
    srcs = ["extract_image_patches_op_test.py"],
    additional_deps = [
        "//third_party/py/numpy",
        "//tensorflow/python:array_ops",
        "//tensorflow/python:client_testlib",
        "//tensorflow/python:framework_for_generated_wrappers",
    ],
)

cuda_py_test(
    name = "functional_ops_test",
    size = "small",
    srcs = ["functional_ops_test.py"],
    additional_deps = [
        "//third_party/py/numpy",
        "//tensorflow/python:array_ops",
        "//tensorflow/python:client_testlib",
        "//tensorflow/python:framework",
        "//tensorflow/python:framework_for_generated_wrappers",
        "//tensorflow/python:functional_ops",
        "//tensorflow/python:gradients",
        "//tensorflow/python:init_ops",
        "//tensorflow/python:math_ops",
        "//tensorflow/python:tensor_array_grad",
        "//tensorflow/python:variable_scope",
        "//tensorflow/python:variables",
    ],
    grpc_enabled = True,
    tags = ["no_windows"],
)

cuda_py_test(
    name = "gather_nd_op_test",
    size = "small",
    srcs = ["gather_nd_op_test.py"],
    additional_deps = [
        "//third_party/py/numpy",
        "//tensorflow/python:array_ops",
        "//tensorflow/python:client",
        "//tensorflow/python:client_testlib",
        "//tensorflow/python:framework_for_generated_wrappers",
        "//tensorflow/python:gradients",
        "//tensorflow/python:variables",
    ],
)

cuda_py_test(
    name = "gather_op_test",
    size = "medium",
    srcs = ["gather_op_test.py"],
    additional_deps = [
        "//third_party/py/numpy",
        "//tensorflow/python:array_ops",
        "//tensorflow/python:client_testlib",
        "//tensorflow/python:framework_for_generated_wrappers",
        "//tensorflow/python:gradients",
    ],
)

cuda_py_test(
    name = "gradient_correctness_test",
    size = "small",
    srcs = ["gradient_correctness_test.py"],
    additional_deps = [
        "//third_party/py/numpy",
        "//tensorflow/python:client_testlib",
        "//tensorflow/python:framework_for_generated_wrappers",
        "//tensorflow/python:gradients",
        "//tensorflow/python:math_ops",
    ],
)

cuda_py_test(
    name = "init_ops_test",
    size = "small",
    srcs = ["init_ops_test.py"],
    additional_deps = [
        "//third_party/py/numpy",
        "//tensorflow/python:array_ops",
        "//tensorflow/python:client_testlib",
        "//tensorflow/python:layers",
        "//tensorflow/python:framework",
        "//tensorflow/python:framework_for_generated_wrappers",
        "//tensorflow/python:init_ops",
        "//tensorflow/python:linalg_ops",
        "//tensorflow/python:math_ops",
        "//tensorflow/python:nn_ops",
        "//tensorflow/python:partitioned_variables",
        "//tensorflow/python:random_ops",
        "//tensorflow/python:variable_scope",
        "//tensorflow/python:variables",
    ],
)

cuda_py_test(
    name = "linalg_ops_test",
    size = "small",
    srcs = ["linalg_ops_test.py"],
    additional_deps = [
        "//third_party/py/numpy",
        "//tensorflow/python:array_ops",
        "//tensorflow/python:client_testlib",
        "//tensorflow/python:framework_for_generated_wrappers",
        "//tensorflow/python:linalg_ops",
        "//tensorflow/python:math_ops",
        "//tensorflow/python/ops/linalg",
    ],
    tags = ["no_windows_gpu"],
)

cuda_py_test(
    name = "lrn_op_test",
    size = "small",
    srcs = ["lrn_op_test.py"],
    additional_deps = [
        "//third_party/py/numpy",
        "//tensorflow/python:array_ops",
        "//tensorflow/python:client_testlib",
        "//tensorflow/python:framework_for_generated_wrappers",
        "//tensorflow/python:gradients",
        "//tensorflow/python:nn",
        "//tensorflow/python:nn_grad",
    ],
)

cuda_py_test(
    name = "manip_ops_test",
    size = "small",
    srcs = ["manip_ops_test.py"],
    additional_deps = [
        "//third_party/py/numpy",
        "//tensorflow/python:manip_ops",
        "//tensorflow/python:client_testlib",
        "//tensorflow/python:framework_for_generated_wrappers",
    ],
    tags = ["no_windows_gpu"],
)

cuda_py_test(
    name = "matmul_op_test",
    size = "small",
    srcs = ["matmul_op_test.py"],
    additional_deps = [
        "//third_party/py/numpy",
        "//tensorflow/python:array_ops",
        "//tensorflow/python:client_testlib",
        "//tensorflow/python:framework_for_generated_wrappers",
        "//tensorflow/python:framework_test_lib",
        "//tensorflow/python:math_ops",
        "//tensorflow/python:random_ops",
        "//tensorflow/python:variables",
    ],
    shard_count = 20,
)

cuda_py_test(
    name = "morphological_ops_test",
    size = "small",
    srcs = ["morphological_ops_test.py"],
    additional_deps = [
        "//third_party/py/numpy",
        "//tensorflow/python:client_testlib",
        "//tensorflow/python:framework_for_generated_wrappers",
        "//tensorflow/python:nn_grad",
        "//tensorflow/python:nn_ops",
    ],
)

cuda_py_test(
    name = "numerics_test",
    size = "small",
    srcs = ["numerics_test.py"],
    additional_deps = [
        "//third_party/py/numpy",
        "//tensorflow/python:array_ops",
        "//tensorflow/python:client_testlib",
        "//tensorflow/python:control_flow_ops",
        "//tensorflow/python:framework_for_generated_wrappers",
        "//tensorflow/python:math_ops",
        "//tensorflow/python:numerics",
    ],
)

cuda_py_test(
    name = "one_hot_op_test",
    size = "small",
    srcs = ["one_hot_op_test.py"],
    additional_deps = [
        "//third_party/py/numpy",
        "//tensorflow/python:array_ops",
        "//tensorflow/python:client_testlib",
        "//tensorflow/python:framework_for_generated_wrappers",
    ],
    tags = ["no_windows_gpu"],
)

cuda_py_test(
    name = "stack_op_test",
    size = "small",
    srcs = ["stack_op_test.py"],
    additional_deps = [
        "//third_party/py/numpy",
        "//tensorflow/python:array_ops",
        "//tensorflow/python:client_testlib",
        "//tensorflow/python:errors",
        "//tensorflow/python:framework_for_generated_wrappers",
        "//tensorflow/python:variables",
    ],
)

cuda_py_test(
    name = "pad_op_test",
    size = "small",
    srcs = ["pad_op_test.py"],
    additional_deps = [
        "//third_party/py/numpy",
        "//tensorflow/python:array_ops",
        "//tensorflow/python:client_testlib",
        "//tensorflow/python:framework_for_generated_wrappers",
    ],
)

cuda_py_test(
    name = "padding_fifo_queue_test",
    size = "small",
    srcs = ["padding_fifo_queue_test.py"],
    additional_deps = [
        "//third_party/py/numpy",
        "//tensorflow/python:array_ops",
        "//tensorflow/python:client_testlib",
        "//tensorflow/python:data_flow_ops",
        "//tensorflow/python:errors",
        "//tensorflow/python:framework_for_generated_wrappers",
    ],
)

cuda_py_test(
    name = "py_func_test",
    size = "small",
    srcs = ["py_func_test.py"],
    additional_deps = [
        "//third_party/py/numpy",
        "//tensorflow/python:array_ops",
        "//tensorflow/python:client",
        "//tensorflow/python:client_testlib",
        "//tensorflow/python:errors",
        "//tensorflow/python:framework_for_generated_wrappers",
        "//tensorflow/python:script_ops",
        "//tensorflow/python/eager:context",
        "//tensorflow/python/eager:function",
    ],
    tags = ["no_windows"],
)

cuda_py_test(
    name = "reduce_join_op_test",
    size = "small",
    srcs = ["reduce_join_op_test.py"],
    additional_deps = [
        "//third_party/py/numpy",
        "//tensorflow/python:array_ops",
        "//tensorflow/python:client_testlib",
        "//tensorflow/python:framework_for_generated_wrappers",
        "//tensorflow/python:string_ops",
    ],
)

cuda_py_test(
    name = "reduction_ops_test",
    size = "medium",
    srcs = ["reduction_ops_test.py"],
    additional_deps = [
        "//third_party/py/numpy",
        "//tensorflow/python:array_ops",
        "//tensorflow/python:client_testlib",
        "//tensorflow/python:framework_for_generated_wrappers",
        "//tensorflow/python:math_ops",
    ],
    shard_count = 4,
    tags = ["no_windows_gpu"],
)

cuda_py_test(
    name = "reduction_ops_test_big",
    size = "medium",
    srcs = ["reduction_ops_test_big.py"],
    additional_deps = [
        "//third_party/py/numpy",
        "//tensorflow/python:array_ops",
        "//tensorflow/python:client_testlib",
        "//tensorflow/python:framework_for_generated_wrappers",
        "//tensorflow/python:math_ops",
    ],
    tags = [
        "manual",
        "no_gpu",
        "nogpu",
        "noguitar",
        "notap",
    ],
)

cuda_py_test(
    name = "relu_op_test",
    size = "small",
    srcs = ["relu_op_test.py"],
    additional_deps = [
        "//third_party/py/numpy",
        "//tensorflow/python:client_testlib",
        "//tensorflow/python:framework_for_generated_wrappers",
        "//tensorflow/python:gradients",
        "//tensorflow/python:nn_grad",
        "//tensorflow/python:nn_ops",
        "//tensorflow/python:random_ops",
        "//tensorflow/python:training",
        "//tensorflow/python:variables",
    ],
)

cuda_py_test(
    name = "reshape_op_test",
    size = "small",
    srcs = ["reshape_op_test.py"],
    additional_deps = [
        "//third_party/py/numpy",
        "//tensorflow/python:array_ops",
        "//tensorflow/python:client_testlib",
        "//tensorflow/python:framework_for_generated_wrappers",
    ],
)

cuda_py_test(
    name = "reverse_sequence_op_test",
    size = "small",
    srcs = ["reverse_sequence_op_test.py"],
    additional_deps = [
        "//third_party/py/numpy",
        "//tensorflow/python:array_ops",
        "//tensorflow/python:client_testlib",
        "//tensorflow/python:framework_for_generated_wrappers",
    ],
)

cuda_py_test(
    name = "compare_and_bitpack_op_test",
    size = "small",
    srcs = ["compare_and_bitpack_op_test.py"],
    additional_deps = [
        "//third_party/py/numpy",
        "//tensorflow/python:math_ops",
        "//tensorflow/python:client_testlib",
        "//tensorflow/python:framework_for_generated_wrappers",
    ],
)

cuda_py_test(
    name = "scalar_test",
    size = "small",
    srcs = ["scalar_test.py"],
    additional_deps = [
        "//third_party/py/numpy",
        "//tensorflow/python:array_ops",
        "//tensorflow/python:client_testlib",
        "//tensorflow/python:framework_for_generated_wrappers",
        "//tensorflow/python:io_ops_gen",
        "//tensorflow/python:math_ops",
        "//tensorflow/python:nn_grad",
        "//tensorflow/python:platform",
        "//tensorflow/python:random_ops",
        "//tensorflow/python:sparse_ops",
    ],
)

cuda_py_test(
    name = "scan_ops_test",
    size = "medium",
    srcs = ["scan_ops_test.py"],
    additional_deps = [
        "//third_party/py/numpy",
        "//tensorflow/python:client_testlib",
        "//tensorflow/python:errors",
        "//tensorflow/python:framework_for_generated_wrappers",
        "//tensorflow/python:math_ops",
    ],
)

cuda_py_test(
    name = "session_ops_test",
    size = "small",
    srcs = ["session_ops_test.py"],
    additional_deps = [
        "//tensorflow/python:client_testlib",
        "//tensorflow/python:framework_for_generated_wrappers",
        "//tensorflow/python:math_ops",
        "//tensorflow/python:session_ops",
    ],
)

cuda_py_test(
    name = "shape_ops_test",
    size = "medium",
    srcs = ["shape_ops_test.py"],
    additional_deps = [
        "//third_party/py/numpy",
        "//tensorflow/core:protos_all_py",
        "//tensorflow/python:array_ops",
        "//tensorflow/python:client_testlib",
        "//tensorflow/python:errors",
        "//tensorflow/python:framework",
        "//tensorflow/python:framework_for_generated_wrappers",
        "//tensorflow/python:gradients",
    ],
)

cuda_py_test(
    name = "softmax_op_test",
    size = "small",
    srcs = ["softmax_op_test.py"],
    additional_deps = [
        "//third_party/py/numpy",
        "//tensorflow/python:array_ops",
        "//tensorflow/python:client_testlib",
        "//tensorflow/python:errors",
        "//tensorflow/python:framework_for_generated_wrappers",
        "//tensorflow/python:nn_ops",
    ],
)

cuda_py_test(
    name = "softplus_op_test",
    size = "small",
    srcs = ["softplus_op_test.py"],
    additional_deps = [
        "//third_party/py/numpy",
        "//tensorflow/python:client_testlib",
        "//tensorflow/python:framework_for_generated_wrappers",
        "//tensorflow/python:nn_grad",
        "//tensorflow/python:nn_ops",
    ],
)

cuda_py_test(
    name = "softsign_op_test",
    size = "small",
    srcs = ["softsign_op_test.py"],
    additional_deps = [
        "//third_party/py/numpy",
        "//tensorflow/python:client_testlib",
        "//tensorflow/python:framework_for_generated_wrappers",
        "//tensorflow/python:nn_grad",
        "//tensorflow/python:nn_ops",
    ],
)

cuda_py_test(
    name = "spacetobatch_op_test",
    size = "small",
    srcs = ["spacetobatch_op_test.py"],
    additional_deps = [
        "//third_party/py/numpy",
        "//tensorflow/python:array_ops",
        "//tensorflow/python:array_ops_gen",
        "//tensorflow/python:client_testlib",
        "//tensorflow/python:framework",
        "//tensorflow/python:framework_for_generated_wrappers",
        "//tensorflow/python:math_ops",
    ],
)

cuda_py_test(
    name = "spacetodepth_op_test",
    size = "medium",
    srcs = ["spacetodepth_op_test.py"],
    additional_deps = [
        "//third_party/py/numpy",
        "//tensorflow/python:array_ops",
        "//tensorflow/python:client_testlib",
        "//tensorflow/python:framework_for_generated_wrappers",
        "//tensorflow/python:math_ops",
    ],
)

tf_py_test(
    name = "sparse_serialization_ops_test",
    size = "small",
    srcs = ["sparse_serialization_ops_test.py"],
    additional_deps = [
        "//third_party/py/numpy",
        "//tensorflow/python:array_ops",
        "//tensorflow/python:client_testlib",
        "//tensorflow/python:framework",
        "//tensorflow/python:framework_for_generated_wrappers",
        "//tensorflow/python:sparse_ops",
    ],
)

tf_py_test(
    name = "sparse_tensors_map_ops_test",
    size = "small",
    srcs = ["sparse_tensors_map_ops_test.py"],
    additional_deps = [
        "//third_party/py/numpy",
        "//tensorflow/python:array_ops",
        "//tensorflow/python:client",
        "//tensorflow/python:client_testlib",
        "//tensorflow/python:framework",
        "//tensorflow/python:framework_for_generated_wrappers",
        "//tensorflow/python:sparse_ops",
        "//tensorflow/python:variables",
    ],
)

cuda_py_test(
    name = "sparse_tensor_dense_matmul_grad_test",
    size = "small",
    srcs = ["sparse_tensor_dense_matmul_grad_test.py"],
    additional_deps = [
        "//third_party/py/numpy",
        "//tensorflow/python:client_testlib",
        "//tensorflow/python:framework",
        "//tensorflow/python:framework_for_generated_wrappers",
        "//tensorflow/python:sparse_grad",
        "//tensorflow/python:sparse_ops",
    ],
)

cuda_py_test(
    name = "sparse_xent_op_test",
    size = "small",
    srcs = ["sparse_xent_op_test.py"],
    additional_deps = [
        "//third_party/py/numpy",
        "//tensorflow/core:protos_all_py",
        "//tensorflow/python:array_ops",
        "//tensorflow/python:client",
        "//tensorflow/python:client_testlib",
        "//tensorflow/python:errors",
        "//tensorflow/python:framework_for_generated_wrappers",
        "//tensorflow/python:gradients",
        "//tensorflow/python:math_ops",
        "//tensorflow/python:nn_grad",
        "//tensorflow/python:nn_ops",
        "//tensorflow/python:nn_ops_gen",
        "//tensorflow/python:platform",
        "//tensorflow/python:sparse_ops",
        "//tensorflow/python:random_ops",
        "//tensorflow/python:variables",
    ],
)

cuda_py_test(
    name = "split_op_test",
    size = "medium",
    srcs = ["split_op_test.py"],
    additional_deps = [
        "//third_party/py/numpy",
        "//tensorflow/python:array_ops",
        "//tensorflow/python:client_testlib",
        "//tensorflow/python:framework_for_generated_wrappers",
        "//tensorflow/python:gradients",
        "//tensorflow/python:math_ops",
    ],
)

cuda_py_test(
    name = "stack_ops_test",
    size = "small",
    srcs = ["stack_ops_test.py"],
    additional_deps = [
        "//third_party/py/numpy",
        "//tensorflow/python:client_testlib",
        "//tensorflow/python:control_flow_ops",
        "//tensorflow/python:data_flow_ops_gen",
        "//tensorflow/python:errors",
        "//tensorflow/python:framework_for_generated_wrappers",
        "//tensorflow/python:math_ops",
    ],
)

cuda_py_test(
    name = "string_to_hash_bucket_op_test",
    size = "small",
    srcs = ["string_to_hash_bucket_op_test.py"],
    additional_deps = [
        "//tensorflow/python:array_ops",
        "//tensorflow/python:client_testlib",
        "//tensorflow/python:framework_for_generated_wrappers",
        "//tensorflow/python:string_ops",
    ],
)

cuda_py_test(
    name = "string_to_number_op_test",
    size = "small",
    srcs = ["string_to_number_op_test.py"],
    additional_deps = [
        "//tensorflow/python:array_ops",
        "//tensorflow/python:client_testlib",
        "//tensorflow/python:framework_for_generated_wrappers",
        "//tensorflow/python:parsing_ops",
    ],
    tags = ["no_windows"],
)

cuda_py_test(
    name = "summary_audio_op_test",
    size = "small",
    srcs = ["summary_audio_op_test.py"],
    additional_deps = [
        "//third_party/py/numpy",
        "//tensorflow/core:protos_all_py",
        "//tensorflow/python:client_testlib",
        "//tensorflow/python:framework_for_generated_wrappers",
        "//tensorflow/python:summary",
    ],
)

cuda_py_test(
    name = "summary_image_op_test",
    size = "small",
    srcs = ["summary_image_op_test.py"],
    additional_deps = [
        "//third_party/py/numpy",
        "//tensorflow/core:protos_all_py",
        "//tensorflow/python:client_testlib",
        "//tensorflow/python:framework_for_generated_wrappers",
        "//tensorflow/python:image_ops",
        "//tensorflow/python:nn_grad",
        "//tensorflow/python:summary",
    ],
)

cuda_py_test(
    name = "tensor_array_ops_test",
    size = "small",
    srcs = ["tensor_array_ops_test.py"],
    additional_deps = [
        "//third_party/py/numpy",
        "//tensorflow/python:array_ops",
        "//tensorflow/python:client_testlib",
        "//tensorflow/python:control_flow_ops",
        "//tensorflow/python:data_flow_ops_gen",
        "//tensorflow/python:distributed_framework_test_lib",
        "//tensorflow/python:framework_for_generated_wrappers",
        "//tensorflow/python:framework_test_lib",
        "//tensorflow/python:gradients",
        "//tensorflow/python:init_ops",
        "//tensorflow/python:math_ops",
        "//tensorflow/python:nn_grad",
        "//tensorflow/python:training",
        "//tensorflow/python:tensor_array_grad",
        "//tensorflow/python:tensor_array_ops",
        "//tensorflow/python:variables",
        "//tensorflow/python:variable_scope",
        "//tensorflow/python/eager:backprop",
        "//tensorflow/python/eager:context",
    ],
    flaky = 1,  # create_local_cluster sometimes times out.
)

cuda_py_test(
    name = "trace_op_test",
    size = "small",
    srcs = ["trace_op_test.py"],
    additional_deps = [
        "//third_party/py/numpy",
        "//tensorflow/python:client_testlib",
        "//tensorflow/python:math_ops",
    ],
    tags = ["no_windows_gpu"],
)

cuda_py_test(
    name = "transpose_op_test",
    size = "large",
    srcs = ["transpose_op_test.py"],
    additional_deps = [
        "//third_party/py/numpy",
        "//tensorflow/python:array_ops",
        "//tensorflow/python:client_testlib",
        "//tensorflow/python:framework_for_generated_wrappers",
    ],
    shard_count = 2,
    tags = [
        "no_gpu",
        "no_oss",
    ],
)

cuda_py_test(
    name = "unstack_op_test",
    size = "small",
    srcs = ["unstack_op_test.py"],
    additional_deps = [
        "//third_party/py/numpy",
        "//tensorflow/python:array_ops",
        "//tensorflow/python:client_testlib",
        "//tensorflow/python:framework_for_generated_wrappers",
    ],
)

cuda_py_test(
    name = "variable_ops_test",
    size = "small",
    srcs = ["variable_ops_test.py"],
    additional_deps = [
        "//third_party/py/numpy",
        "//tensorflow/python:array_ops",
        "//tensorflow/python:client_testlib",
        "//tensorflow/python:errors",
        "//tensorflow/python:framework_for_generated_wrappers",
        "//tensorflow/python:math_ops",
        "//tensorflow/python:state_ops",
        "//tensorflow/python:state_ops_gen",
        "//tensorflow/python:variables",
    ],
)

cuda_py_test(
    name = "xent_op_test",
    size = "small",
    srcs = ["xent_op_test.py"],
    additional_deps = [
        "//third_party/py/numpy",
        "//tensorflow/python:client_testlib",
        "//tensorflow/python:framework_for_generated_wrappers",
        "//tensorflow/python:gradients",
        "//tensorflow/python:math_ops",
        "//tensorflow/python:nn_grad",
        "//tensorflow/python:nn_ops",
        "//tensorflow/python:nn_ops_gen",
    ],
)

cuda_py_test(
    name = "zero_division_test",
    size = "small",
    srcs = ["zero_division_test.py"],
    additional_deps = [
        "//tensorflow/python:client_testlib",
        "//tensorflow/python:errors",
        "//tensorflow/python:framework_for_generated_wrappers",
    ],
)

cuda_py_test(
    name = "atrous_conv2d_test",
    size = "medium",
    srcs = ["atrous_conv2d_test.py"],
    additional_deps = [
        "//third_party/py/numpy",
        "//tensorflow/python:array_ops",
        "//tensorflow/python:client_testlib",
        "//tensorflow/python:framework_for_generated_wrappers",
        "//tensorflow/python:nn",
        "//tensorflow/python:nn_grad",
        "//tensorflow/python:nn_ops",
    ],
    shard_count = 2,
)

cuda_py_test(
    name = "atrous_convolution_test",
    size = "medium",
    srcs = ["atrous_convolution_test.py"],
    additional_deps = [
        "//third_party/py/numpy",
        "//tensorflow/python:array_ops",
        "//tensorflow/python:client_testlib",
        "//tensorflow/python:framework_for_generated_wrappers",
        "//tensorflow/python:nn_grad",
        "//tensorflow/python:nn_ops",
    ],
    tags = ["manual"],
)

cuda_py_test(
    name = "pool_test",
    size = "medium",
    srcs = ["pool_test.py"],
    additional_deps = [
        "//third_party/py/numpy",
        "//tensorflow/python:client_testlib",
        "//tensorflow/python:framework_for_generated_wrappers",
        "//tensorflow/python:nn_grad",
        "//tensorflow/python:nn_ops",
    ],
)

cuda_py_test(
    name = "conv2d_backprop_filter_grad_test",
    size = "medium",
    srcs = ["conv2d_backprop_filter_grad_test.py"],
    additional_deps = [
        "//third_party/py/numpy",
        "//tensorflow/python:array_ops",
        "//tensorflow/python:client_testlib",
        "//tensorflow/python:framework_for_generated_wrappers",
        "//tensorflow/python:nn_grad",
        "//tensorflow/python:nn_ops",
    ],
)

cuda_py_test(
    name = "conv3d_transpose_test",
    size = "medium",
    srcs = ["conv3d_transpose_test.py"],
    additional_deps = [
        "//third_party/py/numpy",
        "//tensorflow/python:client_testlib",
        "//tensorflow/python:framework_for_generated_wrappers",
        "//tensorflow/python:nn_grad",
        "//tensorflow/python:nn_ops",
    ],
)

cuda_py_test(
    name = "conv_ops_test",
    size = "large",
    srcs = ["conv_ops_test.py"],
    additional_deps = [
        "//third_party/py/numpy",
        "//tensorflow/contrib/layers:layers_py",
        "//tensorflow/python:array_ops",
        "//tensorflow/python:client",
        "//tensorflow/python:client_testlib",
        "//tensorflow/python:errors",
        "//tensorflow/python:framework_for_generated_wrappers",
        "//tensorflow/python:framework_test_lib",
        "//tensorflow/python:nn",
        "//tensorflow/python:nn_grad",
        "//tensorflow/python:nn_ops",
        "//tensorflow/python:platform",
        "//tensorflow/python:random_ops",
        "//tensorflow/python:variables",
    ],
    shard_count = 4,
)

cuda_py_test(
    name = "depthwise_conv_op_test",
    size = "medium",  # http://b/30603882
    srcs = ["depthwise_conv_op_test.py"],
    additional_deps = [
        "//third_party/py/numpy",
        "//tensorflow/python:client_testlib",
        "//tensorflow/python:framework_for_generated_wrappers",
        "//tensorflow/python:array_ops",
        "//tensorflow/python:nn",
        "//tensorflow/python:nn_grad",
        "//tensorflow/python:nn_ops",
    ],
)

tf_py_test(
    name = "neon_depthwise_conv_op_test",
    size = "medium",
    srcs = ["neon_depthwise_conv_op_test.py"],
    additional_deps = [
        "//third_party/py/numpy",
        "//tensorflow/python:client_testlib",
        "//tensorflow/python:framework_for_generated_wrappers",
        "//tensorflow/python:array_ops",
        "//tensorflow/python:nn",
        "//tensorflow/python:nn_grad",
        "//tensorflow/python:nn_ops",
    ],
    tags = ["no_windows"],
)

cuda_py_test(
    name = "division_future_test",
    size = "medium",
    srcs = ["division_future_test.py"],
    additional_deps = [
        "//third_party/py/numpy",
        "//tensorflow/python:client_testlib",
        "//tensorflow/python:framework_for_generated_wrappers",
    ],
    tags = ["manual"],
)

cuda_py_test(
    name = "dct_ops_test",
    srcs = ["dct_ops_test.py"],
    additional_deps = [
        "//third_party/py/numpy",
        "//tensorflow/python:client_testlib",
        "//tensorflow/python:framework_for_generated_wrappers",
        "//tensorflow/python:spectral_ops",
        "//tensorflow/python:spectral_ops_test_util",
    ],
)

cuda_py_test(
    name = "fft_ops_test",
    size = "large",
    srcs = ["fft_ops_test.py"],
    additional_deps = [
        "//third_party/py/numpy",
        "//tensorflow/python:client_testlib",
        "//tensorflow/python:framework_for_generated_wrappers",
        "//tensorflow/python:math_ops",
        "//tensorflow/python:spectral_ops",
        "//tensorflow/python:spectral_ops_test_util",
    ],
    shard_count = 3,
)

cuda_py_test(
    name = "pooling_ops_3d_test",
    size = "medium",
    srcs = ["pooling_ops_3d_test.py"],
    additional_deps = [
        "//third_party/py/numpy",
        "//tensorflow/python:client_testlib",
        "//tensorflow/python:framework_for_generated_wrappers",
        "//tensorflow/python:nn_grad",
        "//tensorflow/python:nn_ops",
    ],
)

cuda_py_test(
    name = "pooling_ops_test",
    size = "medium",
    srcs = ["pooling_ops_test.py"],
    additional_deps = [
        "//third_party/py/numpy",
        "//tensorflow/python:array_ops",
        "//tensorflow/python:client_testlib",
        "//tensorflow/python:errors",
        "//tensorflow/python:framework_for_generated_wrappers",
        "//tensorflow/python:framework_test_lib",
        "//tensorflow/python:nn_grad",
        "//tensorflow/python:nn_ops",
        "//tensorflow/python:nn_ops_gen",
    ],
    shard_count = 4,
)

cuda_py_test(
    name = "rnn_test",
    size = "medium",
    srcs = ["rnn_test.py"],
    additional_deps = [
        "//third_party/py/numpy",
        "//tensorflow/contrib/rnn:rnn_py",
        "//tensorflow/core:protos_all_py",
        "//tensorflow/python:array_ops",
        "//tensorflow/python:client",
        "//tensorflow/python:client_testlib",
        "//tensorflow/python:control_flow_ops",
        "//tensorflow/python:data_flow_grad",
        "//tensorflow/python:framework_for_generated_wrappers",
        "//tensorflow/python:framework_test_lib",
        "//tensorflow/python:gradients",
        "//tensorflow/python:init_ops",
        "//tensorflow/python:nn_grad",
        "//tensorflow/python:rnn",
        "//tensorflow/python:rnn_cell",
        "//tensorflow/python:sparse_grad",
        "//tensorflow/python:tensor_array_grad",
        "//tensorflow/python:tensor_array_ops",
        "//tensorflow/python:variables",
        "//tensorflow/python/eager:context",
    ],
    shard_count = 10,
)

cuda_py_test(
    name = "scatter_ops_test",
    size = "large",  # NOTE: This is not run by default.
    srcs = ["scatter_ops_test.py"],
    additional_deps = [
        "//third_party/py/numpy",
        "//tensorflow/python:client_testlib",
        "//tensorflow/python:framework_for_generated_wrappers",
        "//tensorflow/python:state_ops",
        "//tensorflow/python:variables",
    ],
)

cuda_py_test(
    name = "slice_op_test",
    size = "large",
    srcs = ["slice_op_test.py"],
    additional_deps = [
        "//third_party/py/numpy",
        "//tensorflow/python:array_ops",
        "//tensorflow/python:client_testlib",
        "//tensorflow/python:errors",
        "//tensorflow/python:framework_for_generated_wrappers",
        "//tensorflow/python:gradients",
    ],
)

cuda_py_test(
    name = "sparse_matmul_op_test",
    size = "medium",
    srcs = ["sparse_matmul_op_test.py"],
    additional_deps = [
        "//third_party/py/numpy",
        "//tensorflow/python:client_testlib",
        "//tensorflow/python:framework_for_generated_wrappers",
        "//tensorflow/python:math_ops",
    ],
    tags = ["no_windows"],
)

cuda_py_test(
    name = "sparse_ops_test",
    size = "medium",
    srcs = ["sparse_ops_test.py"],
    additional_deps = [
        "//third_party/py/numpy",
        "//tensorflow/python:array_ops",
        "//tensorflow/python:client_testlib",
        "//tensorflow/python:framework",
        "//tensorflow/python:framework_for_generated_wrappers",
        "//tensorflow/python:framework_test_lib",
        "//tensorflow/python:nn_ops",
        "//tensorflow/python:platform_test",
        "//tensorflow/python:sparse_grad",
        "//tensorflow/python:sparse_ops",
    ],
    shard_count = 5,
    tags = ["noasan"],
)

cuda_py_test(
    name = "sparse_tensor_dense_matmul_op_test",
    size = "medium",
    srcs = ["sparse_tensor_dense_matmul_op_test.py"],
    additional_deps = [
        "//third_party/py/numpy",
        "//tensorflow/core:protos_all_py",
        "//tensorflow/python:array_ops",
        "//tensorflow/python:client",
        "//tensorflow/python:client_testlib",
        "//tensorflow/python:control_flow_ops",
        "//tensorflow/python:framework",
        "//tensorflow/python:framework_for_generated_wrappers",
        "//tensorflow/python:math_ops",
        "//tensorflow/python:platform",
        "//tensorflow/python:sparse_ops",
    ],
)

# TODO(gpapan): Revisit the gradient of extract_image_patches_op to resolve
# http://b/31080670.
cuda_py_test(
    name = "extract_image_patches_grad_test",
    size = "medium",
    srcs = ["extract_image_patches_grad_test.py"],
    additional_deps = [
        "//third_party/py/numpy",
        "//tensorflow/python:array_ops",
        "//tensorflow/python:client_testlib",
        "//tensorflow/python:framework",
        "//tensorflow/python:framework_for_generated_wrappers",
    ],
    tags = ["notap"],  # http://b/31080670
)

cuda_py_test(
    name = "stage_op_test",
    size = "medium",
    srcs = ["stage_op_test.py"],
    additional_deps = [
        "//tensorflow/python:array_ops",
        "//tensorflow/python:client_testlib",
        "//tensorflow/python:framework_for_generated_wrappers",
        "//tensorflow/python:math_ops",
        "//tensorflow/python:util",
        "//tensorflow/python:data_flow_ops",
    ],
)

cuda_py_test(
    name = "map_stage_op_test",
    size = "medium",
    srcs = ["map_stage_op_test.py"],
    additional_deps = [
        "//tensorflow/python:array_ops",
        "//tensorflow/python:client_testlib",
        "//tensorflow/python:framework_for_generated_wrappers",
        "//tensorflow/python:math_ops",
        "//tensorflow/python:util",
        "//tensorflow/python:data_flow_ops",
    ],
)

cuda_py_test(
    name = "concat_op_test",
    size = "medium",
    srcs = ["concat_op_test.py"],
    additional_deps = [
        "//third_party/py/numpy",
        "//tensorflow/python:array_ops",
        "//tensorflow/python:array_ops_gen",
        "//tensorflow/python:client_testlib",
        "//tensorflow/python:errors",
        "//tensorflow/python:framework_for_generated_wrappers",
        "//tensorflow/python:gradients",
        "//tensorflow/python:math_ops",
        "//tensorflow/python:variables",
    ],
)

cuda_py_test(
    name = "large_concat_op_test",
    size = "medium",
    srcs = ["large_concat_op_test.py"],
    additional_deps = [
        "//tensorflow/python:array_ops",
        "//tensorflow/python:client_testlib",
        "//tensorflow/python:framework_for_generated_wrappers",
    ],
    tags = [
        "nomsan",
        "notsan",
    ],
)

cuda_py_test(
    name = "conv_ops_3d_test",
    size = "medium",
    srcs = ["conv_ops_3d_test.py"],
    additional_deps = [
        "//tensorflow/python:client_testlib",
        "//tensorflow/python:framework_for_generated_wrappers",
        "//tensorflow/python:nn_grad",
        "//tensorflow/python:nn_ops",
    ],
    shard_count = 20,
)

cuda_py_test(
    name = "cwise_ops_test",
    size = "medium",
    srcs = ["cwise_ops_test.py"],
    additional_deps = [
        "//third_party/py/numpy",
        "//tensorflow/python:array_ops",
        "//tensorflow/python:client_testlib",
        "//tensorflow/python:framework",
        "//tensorflow/python:framework_for_generated_wrappers",
        "//tensorflow/python:gradients",
        "//tensorflow/python:math_ops",
        "//tensorflow/python:math_ops_gen",
        "//tensorflow/python:nn_grad",
        "//tensorflow/python:platform",
        "//tensorflow/python:variables",
    ],
    shard_count = 50,
    tags = [
        "manual",
        "notap",  # b/30226163
    ],
)

cuda_py_test(
    name = "embedding_ops_test",
    size = "medium",
    srcs = ["embedding_ops_test.py"],
    additional_deps = [
        "//third_party/py/numpy",
        "//tensorflow/python:array_ops",
        "//tensorflow/python:client_testlib",
        "//tensorflow/python:data_flow_ops",
        "//tensorflow/python:embedding_ops",
        "//tensorflow/python:framework",
        "//tensorflow/python:framework_for_generated_wrappers",
        "//tensorflow/python:linalg_ops",
        "//tensorflow/python:math_ops",
        "//tensorflow/python:partitioned_variables",
        "//tensorflow/python:platform",
        "//tensorflow/python:state_ops",
        "//tensorflow/python:util",
        "//tensorflow/python:variable_scope",
        "//tensorflow/python:variables",
    ],
    shard_count = 20,
)

cuda_py_test(
    name = "linalg_grad_test",
    size = "medium",
    srcs = ["linalg_grad_test.py"],
    additional_deps = [
        "//third_party/py/numpy",
        "//tensorflow/python:array_ops",
        "//tensorflow/python:client_testlib",
        "//tensorflow/python:framework_for_generated_wrappers",
        "//tensorflow/python:gradients",
        "//tensorflow/python:linalg_ops",
        "//tensorflow/python:math_ops",
        "//tensorflow/python/ops/linalg",
    ],
    shard_count = 20,
)

cuda_py_test(
    name = "matrix_band_part_op_test",
    size = "medium",
    srcs = ["matrix_band_part_op_test.py"],
    additional_deps = [
        "//third_party/py/numpy",
        "//tensorflow/python:array_ops",
        "//tensorflow/python:client_testlib",
        "//tensorflow/python:framework_for_generated_wrappers",
    ],
    shard_count = 20,
)

cuda_py_test(
    name = "self_adjoint_eig_op_test",
    size = "medium",
    srcs = ["self_adjoint_eig_op_test.py"],
    additional_deps = [
        "//third_party/py/numpy",
        "//tensorflow/python:array_ops",
        "//tensorflow/python:client_testlib",
        "//tensorflow/python:framework_for_generated_wrappers",
        "//tensorflow/python:linalg_ops",
        "//tensorflow/python:math_ops",
    ],
    shard_count = 20,
)

cuda_py_test(
    name = "qr_op_test",
    size = "medium",
    srcs = ["qr_op_test.py"],
    additional_deps = [
        "//third_party/py/numpy",
        "//tensorflow/python:array_ops",
        "//tensorflow/python:client_testlib",
        "//tensorflow/python:framework_for_generated_wrappers",
        "//tensorflow/python:linalg_ops",
        "//tensorflow/python:math_ops",
    ],
    shard_count = 20,
)

cuda_py_test(
    name = "svd_op_test",
    size = "medium",
    srcs = ["svd_op_test.py"],
    additional_deps = [
        "//third_party/py/numpy",
        "//tensorflow/python:array_ops",
        "//tensorflow/python:client_testlib",
        "//tensorflow/python:framework_for_generated_wrappers",
        "//tensorflow/python:linalg_ops",
        "//tensorflow/python:math_ops",
    ],
    shard_count = 20,
)

cuda_py_test(
    name = "norm_op_test",
    size = "medium",
    srcs = ["norm_op_test.py"],
    additional_deps = [
        "//third_party/py/numpy",
        "//tensorflow/python:array_ops",
        "//tensorflow/python:client_testlib",
        "//tensorflow/python:framework_for_generated_wrappers",
        "//tensorflow/python:linalg_ops",
    ],
    shard_count = 20,
    tags = ["no_windows_gpu"],
)

cuda_py_test(
    name = "tensordot_op_test",
    size = "medium",
    srcs = ["tensordot_op_test.py"],
    additional_deps = [
        "//third_party/py/numpy",
        "//tensorflow/python:array_ops",
        "//tensorflow/python:client_testlib",
        "//tensorflow/python:errors",
        "//tensorflow/python:framework_for_generated_wrappers",
        "//tensorflow/python:math_ops",
    ],
    shard_count = 20,
)

sycl_py_test(
    name = "basic_gpu_test",
    size = "small",
    srcs = ["basic_gpu_test.py"],
    additional_deps = [
        "//third_party/py/numpy",
        "//tensorflow/python:array_ops_gen",
        "//tensorflow/python:client_testlib",
        "//tensorflow/python:framework_for_generated_wrappers",
        "//tensorflow/python:math_ops",
        "//tensorflow/python:math_ops_gen",
    ],
)

tf_py_test(
    name = "sets_test",
    size = "small",
    srcs = ["sets_test.py"],
    additional_deps = [
        "//third_party/py/numpy",
        "//tensorflow/python:errors",
        "//tensorflow/python:framework",
        "//tensorflow/python:framework_for_generated_wrappers",
        "//tensorflow/python:framework_test_lib",
        "//tensorflow/python:math_ops",
        "//tensorflow/python:platform_test",
        "//tensorflow/python:sets",
        "//tensorflow/python:sparse_ops",
    ],
)

tf_py_test(
    name = "weights_broadcast_test",
    size = "small",
    srcs = ["weights_broadcast_test.py"],
    additional_deps = [
        "//third_party/py/numpy",
        "//tensorflow/python:array_ops",
        "//tensorflow/python:client_testlib",
        "//tensorflow/python:errors",
        "//tensorflow/python:framework",
        "//tensorflow/python:framework_for_generated_wrappers",
        "//tensorflow/python:framework_test_lib",
        "//tensorflow/python:platform",
        "//tensorflow/python:weights_broadcast_ops",
    ],
    shard_count = 3,
)

tf_py_test(
    name = "metrics_test",
    size = "medium",
    srcs = ["metrics_test.py"],
    additional_deps = [
        "//third_party/py/numpy",
        "//tensorflow/python:array_ops",
        "//tensorflow/python:client_testlib",
        "//tensorflow/python:data_flow_grad",
        "//tensorflow/python:data_flow_ops",
        "//tensorflow/python:errors",
        "//tensorflow/python:framework",
        "//tensorflow/python:framework_for_generated_wrappers",
        "//tensorflow/python:metrics",
        "//tensorflow/python:nn_grad",
        "//tensorflow/python:random_ops",
        "//tensorflow/python:variables",
    ],
    shard_count = 10,
    tags = ["no_windows_gpu"],
)

tf_py_test(
    name = "confusion_matrix_test",
    size = "small",
    srcs = ["confusion_matrix_test.py"],
    additional_deps = [
        "//third_party/py/numpy",
        "//tensorflow/python:array_ops",
        "//tensorflow/python:client_testlib",
        "//tensorflow/python:confusion_matrix",
        "//tensorflow/python:framework_for_generated_wrappers",
        "//tensorflow/python:math_ops",
        "//tensorflow/python:random_ops",
    ],
)

tf_py_test(
    name = "bucketize_op_test",
    size = "small",
    srcs = ["bucketize_op_test.py"],
    additional_deps = [
        "//third_party/py/numpy",
        "//tensorflow/python:client_testlib",
        "//tensorflow/python:framework_for_generated_wrappers",
        "//tensorflow/python:math_ops",
    ],
)

tf_py_test(
    name = "sparse_cross_op_test",
    size = "small",
    srcs = ["sparse_cross_op_test.py"],
    additional_deps = [
        "//third_party/py/numpy",
        "//tensorflow/python:client_testlib",
        "//tensorflow/python:framework_for_generated_wrappers",
        "//tensorflow/python:sparse_ops",
    ],
)

tf_py_test(
    name = "garbage_collection_test",
    size = "small",
    srcs = ["garbage_collection_test.py"],
    additional_deps = [
        "//tensorflow/python/eager:context",
        "//tensorflow/python:framework_test_lib",
        "//tensorflow/python:resource_variable_ops",
        "//tensorflow/python:dtypes",
        "//tensorflow/python:tensor_array_ops",
        "//tensorflow/python:client_testlib",
    ],
)

tf_py_test(
    name = "accumulate_n_test",
    size = "small",
    srcs = ["accumulate_n_test.py"],
    additional_deps = [
        "//third_party/py/numpy",
        "//tensorflow/python:client_testlib",
        "//tensorflow/python:framework_for_generated_wrappers",
        "//tensorflow/python:framework_test_lib",
        "//tensorflow/python:gradients",
        "//tensorflow/python:math_ops",
        "//tensorflow/python:platform_test",
        "//tensorflow/python:variables",
    ],
)

tf_py_test(
    name = "accumulate_n_eager_test",
    size = "small",
    srcs = ["accumulate_n_eager_test.py"],
    additional_deps = [
        "//third_party/py/numpy",
        "//tensorflow/python:client_testlib",
        "//tensorflow/python:framework_for_generated_wrappers",
        "//tensorflow/python:framework_test_lib",
        "//tensorflow/python:gradients",
        "//tensorflow/python:math_ops",
        "//tensorflow/python:resource_variable_ops",
        "//tensorflow/python/eager:backprop",
        "//tensorflow/python/eager:context",
        "//tensorflow/python/eager:tape",
    ],
)

filegroup(
    name = "all_files",
    srcs = glob(
        ["**/*"],
        exclude = [
            "**/METADATA",
            "**/OWNERS",
        ],
    ),
    visibility = ["//tensorflow:__subpackages__"],
)<|MERGE_RESOLUTION|>--- conflicted
+++ resolved
@@ -538,6 +538,20 @@
 )
 
 tf_py_test(
+    name = "lu_op_test",
+    size = "small",
+    srcs = ["lu_op_test.py"],
+    additional_deps = [
+        "//third_party/py/numpy",
+        "//tensorflow/python:array_ops",
+        "//tensorflow/python:client_testlib",
+        "//tensorflow/python:framework_for_generated_wrappers",
+        "//tensorflow/python:linalg_ops",
+        "//tensorflow/python:math_ops",
+    ],
+)
+
+tf_py_test(
     name = "matrix_exponential_op_test",
     size = "small",
     srcs = ["matrix_exponential_op_test.py"],
@@ -574,26 +588,7 @@
     ],
 )
 
-<<<<<<< HEAD
-
-tf_py_test(
-    name = "lu_op_test",
-    size = "small",
-    srcs = ["lu_op_test.py"],
-    additional_deps = [
-        "//third_party/py/numpy",
-        "//tensorflow/python:array_ops",
-        "//tensorflow/python:client_testlib",
-        "//tensorflow/python:framework_for_generated_wrappers",
-        "//tensorflow/python:linalg_ops",
-        "//tensorflow/python:math_ops",
-    ],
-)
-
-tf_py_test(
-=======
-cuda_py_test(
->>>>>>> cf360391
+cuda_py_test(
     name = "matrix_solve_ls_op_test",
     size = "medium",
     srcs = ["matrix_solve_ls_op_test.py"],
