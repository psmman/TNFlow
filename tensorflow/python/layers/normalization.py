--- conflicted
+++ resolved
@@ -269,11 +269,8 @@
 
     # Determines whether broadcasting is needed.
     needs_broadcasting = (sorted(reduction_axes) != list(range(ndim))[:-1])
-<<<<<<< HEAD
-=======
 
     scale, offset = self.gamma, self.beta
->>>>>>> 1f8f71d9
 
     # Determine a boolean value for `training`: could be True, False, or None.
     training_value = utils.constant_value(training)
