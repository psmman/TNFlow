# Copyright 2017 The TensorFlow Authors. All Rights Reserved.
#
# Licensed under the Apache License, Version 2.0 (the "License");
# you may not use this file except in compliance with the License.
# You may obtain a copy of the License at
#
#     http://www.apache.org/licenses/LICENSE-2.0
#
# Unless required by applicable law or agreed to in writing, software
# distributed under the License is distributed on an "AS IS" BASIS,
# WITHOUT WARRANTIES OR CONDITIONS OF ANY KIND, either express or implied.
# See the License for the specific language governing permissions and
# limitations under the License.
# ==============================================================================
"""Tests for dnn.py."""

from __future__ import absolute_import
from __future__ import division
from __future__ import print_function

import shutil
import tempfile

import numpy as np
import six

from tensorflow.core.example import example_pb2
from tensorflow.core.example import feature_pb2
from tensorflow.python.estimator.canned import dnn
from tensorflow.python.estimator.canned import dnn_testing_utils
from tensorflow.python.estimator.canned import prediction_keys
from tensorflow.python.estimator.export import export
from tensorflow.python.estimator.inputs import numpy_io
from tensorflow.python.estimator.inputs import pandas_io
from tensorflow.python.feature_column import feature_column
from tensorflow.python.framework import dtypes
from tensorflow.python.framework import ops
from tensorflow.python.ops import data_flow_ops
from tensorflow.python.ops import parsing_ops
from tensorflow.python.platform import gfile
from tensorflow.python.platform import test
<<<<<<< HEAD
from tensorflow.python.summary import summary as summary_lib
from tensorflow.python.summary.writer import writer_cache
from tensorflow.python.training import checkpoint_utils
=======
from tensorflow.python.summary.writer import writer_cache
>>>>>>> 3ddeac3d
from tensorflow.python.training import input as input_lib
from tensorflow.python.training import queue_runner

try:
  # pylint: disable=g-import-not-at-top
  import pandas as pd
  HAS_PANDAS = True
except IOError:
  # Pandas writes a temporary file during import. If it fails, don't use pandas.
  HAS_PANDAS = False
except ImportError:
  HAS_PANDAS = False


def _dnn_classifier_fn(*args, **kwargs):
  return dnn.DNNClassifier(*args, **kwargs)


class DNNModelFnTest(dnn_testing_utils.BaseDNNModelFnTest, test.TestCase):

  def __init__(self, methodName='runTest'):  # pylint: disable=invalid-name
    test.TestCase.__init__(self, methodName)
    dnn_testing_utils.BaseDNNModelFnTest.__init__(self, dnn._dnn_model_fn)


class DNNClassifierEvaluateTest(
    dnn_testing_utils.BaseDNNClassifierEvaluateTest, test.TestCase):

<<<<<<< HEAD
  def setUp(self):
    self._model_dir = tempfile.mkdtemp()

  def tearDown(self):
    if self._model_dir:
      writer_cache.FileWriterCache.clear()
      shutil.rmtree(self._model_dir)
=======
  def __init__(self, methodName='runTest'):  # pylint: disable=invalid-name
    test.TestCase.__init__(self, methodName)
    dnn_testing_utils.BaseDNNClassifierEvaluateTest.__init__(
        self, _dnn_classifier_fn)
>>>>>>> 3ddeac3d


class DNNClassifierPredictTest(
    dnn_testing_utils.BaseDNNClassifierPredictTest, test.TestCase):

  def __init__(self, methodName='runTest'):  # pylint: disable=invalid-name
    test.TestCase.__init__(self, methodName)
    dnn_testing_utils.BaseDNNClassifierPredictTest.__init__(
        self, _dnn_classifier_fn)

<<<<<<< HEAD
  def tearDown(self):
    if self._model_dir:
      writer_cache.FileWriterCache.clear()
      shutil.rmtree(self._model_dir)
=======
>>>>>>> 3ddeac3d

class DNNClassifierTrainTest(
    dnn_testing_utils.BaseDNNClassifierTrainTest, test.TestCase):

  def __init__(self, methodName='runTest'):  # pylint: disable=invalid-name
    test.TestCase.__init__(self, methodName)
    dnn_testing_utils.BaseDNNClassifierTrainTest.__init__(
        self, _dnn_classifier_fn)


def _dnn_regressor_fn(*args, **kwargs):
  return dnn.DNNRegressor(*args, **kwargs)

<<<<<<< HEAD
  def tearDown(self):
    if self._model_dir:
      writer_cache.FileWriterCache.clear()
      shutil.rmtree(self._model_dir)
=======
>>>>>>> 3ddeac3d

class DNNRegressorEvaluateTest(
    dnn_testing_utils.BaseDNNRegressorEvaluateTest, test.TestCase):

  def __init__(self, methodName='runTest'):  # pylint: disable=invalid-name
    test.TestCase.__init__(self, methodName)
    dnn_testing_utils.BaseDNNRegressorEvaluateTest.__init__(
        self, _dnn_regressor_fn)


class DNNRegressorPredictTest(
    dnn_testing_utils.BaseDNNRegressorPredictTest, test.TestCase):

  def __init__(self, methodName='runTest'):  # pylint: disable=invalid-name
    test.TestCase.__init__(self, methodName)
    dnn_testing_utils.BaseDNNRegressorPredictTest.__init__(
        self, _dnn_regressor_fn)

<<<<<<< HEAD
  def tearDown(self):
    if self._model_dir:
      writer_cache.FileWriterCache.clear()
      shutil.rmtree(self._model_dir)
=======
>>>>>>> 3ddeac3d

class DNNRegressorTrainTest(
    dnn_testing_utils.BaseDNNRegressorTrainTest, test.TestCase):

  def __init__(self, methodName='runTest'):  # pylint: disable=invalid-name
    test.TestCase.__init__(self, methodName)
    dnn_testing_utils.BaseDNNRegressorTrainTest.__init__(
        self, _dnn_regressor_fn)


def _queue_parsed_features(feature_map):
  tensors_to_enqueue = []
  keys = []
  for key, tensor in six.iteritems(feature_map):
    keys.append(key)
    tensors_to_enqueue.append(tensor)
  queue_dtypes = [x.dtype for x in tensors_to_enqueue]
  input_queue = data_flow_ops.FIFOQueue(capacity=100, dtypes=queue_dtypes)
  queue_runner.add_queue_runner(
      queue_runner.QueueRunner(
          input_queue,
          [input_queue.enqueue(tensors_to_enqueue)]))
  dequeued_tensors = input_queue.dequeue()
  return {keys[i]: dequeued_tensors[i] for i in range(len(dequeued_tensors))}


class DNNRegressorIntegrationTest(test.TestCase):

  def setUp(self):
    self._model_dir = tempfile.mkdtemp()

  def tearDown(self):
    if self._model_dir:
      writer_cache.FileWriterCache.clear()
      shutil.rmtree(self._model_dir)

  def _test_complete_flow(
      self, train_input_fn, eval_input_fn, predict_input_fn, input_dimension,
      label_dimension, batch_size):
    feature_columns = [
        feature_column.numeric_column('x', shape=(input_dimension,))]
    est = dnn.DNNRegressor(
        hidden_units=(2, 2),
        feature_columns=feature_columns,
        label_dimension=label_dimension,
        model_dir=self._model_dir)

    # TRAIN
    num_steps = 10
    est.train(train_input_fn, steps=num_steps)

    # EVALUTE
    scores = est.evaluate(eval_input_fn)
    self.assertEqual(num_steps, scores[ops.GraphKeys.GLOBAL_STEP])
    self.assertIn('loss', six.iterkeys(scores))

    # PREDICT
    predictions = np.array([
        x[prediction_keys.PredictionKeys.PREDICTIONS]
        for x in est.predict(predict_input_fn)
    ])
    self.assertAllEqual((batch_size, label_dimension), predictions.shape)

    # EXPORT
    feature_spec = feature_column.make_parse_example_spec(feature_columns)
    serving_input_receiver_fn = export.build_parsing_serving_input_receiver_fn(
        feature_spec)
    export_dir = est.export_savedmodel(tempfile.mkdtemp(),
                                       serving_input_receiver_fn)
    self.assertTrue(gfile.Exists(export_dir))

  def test_numpy_input_fn(self):
    """Tests complete flow with numpy_input_fn."""
    label_dimension = 2
    batch_size = 10
    data = np.linspace(0., 2., batch_size * label_dimension, dtype=np.float32)
    data = data.reshape(batch_size, label_dimension)
    # learn y = x
    train_input_fn = numpy_io.numpy_input_fn(
        x={'x': data},
        y=data,
        batch_size=batch_size,
        num_epochs=None,
        shuffle=True)
    eval_input_fn = numpy_io.numpy_input_fn(
        x={'x': data},
        y=data,
        batch_size=batch_size,
        shuffle=False)
    predict_input_fn = numpy_io.numpy_input_fn(
        x={'x': data},
        batch_size=batch_size,
        shuffle=False)

    self._test_complete_flow(
        train_input_fn=train_input_fn,
        eval_input_fn=eval_input_fn,
        predict_input_fn=predict_input_fn,
        input_dimension=label_dimension,
        label_dimension=label_dimension,
        batch_size=batch_size)

  def test_pandas_input_fn(self):
    """Tests complete flow with pandas_input_fn."""
    if not HAS_PANDAS:
      return
    label_dimension = 1
    batch_size = 10
    data = np.linspace(0., 2., batch_size, dtype=np.float32)
    x = pd.DataFrame({'x': data})
    y = pd.Series(data)
    train_input_fn = pandas_io.pandas_input_fn(
        x=x,
        y=y,
        batch_size=batch_size,
        num_epochs=None,
        shuffle=True)
    eval_input_fn = pandas_io.pandas_input_fn(
        x=x,
        y=y,
        batch_size=batch_size,
        shuffle=False)
    predict_input_fn = pandas_io.pandas_input_fn(
        x=x,
        batch_size=batch_size,
        shuffle=False)

    self._test_complete_flow(
        train_input_fn=train_input_fn,
        eval_input_fn=eval_input_fn,
        predict_input_fn=predict_input_fn,
        input_dimension=label_dimension,
        label_dimension=label_dimension,
        batch_size=batch_size)

  def test_input_fn_from_parse_example(self):
    """Tests complete flow with input_fn constructed from parse_example."""
    label_dimension = 2
    batch_size = 10
    data = np.linspace(0., 2., batch_size * label_dimension, dtype=np.float32)
    data = data.reshape(batch_size, label_dimension)

    serialized_examples = []
    for datum in data:
      example = example_pb2.Example(features=feature_pb2.Features(
          feature={
              'x': feature_pb2.Feature(
                  float_list=feature_pb2.FloatList(value=datum)),
              'y': feature_pb2.Feature(
                  float_list=feature_pb2.FloatList(value=datum)),
          }))
      serialized_examples.append(example.SerializeToString())

    feature_spec = {
        'x': parsing_ops.FixedLenFeature([label_dimension], dtypes.float32),
        'y': parsing_ops.FixedLenFeature([label_dimension], dtypes.float32),
    }
    def _train_input_fn():
      feature_map = parsing_ops.parse_example(serialized_examples, feature_spec)
      features = _queue_parsed_features(feature_map)
      labels = features.pop('y')
      return features, labels
    def _eval_input_fn():
      feature_map = parsing_ops.parse_example(
          input_lib.limit_epochs(serialized_examples, num_epochs=1),
          feature_spec)
      features = _queue_parsed_features(feature_map)
      labels = features.pop('y')
      return features, labels
    def _predict_input_fn():
      feature_map = parsing_ops.parse_example(
          input_lib.limit_epochs(serialized_examples, num_epochs=1),
          feature_spec)
      features = _queue_parsed_features(feature_map)
      features.pop('y')
      return features, None

    self._test_complete_flow(
        train_input_fn=_train_input_fn,
        eval_input_fn=_eval_input_fn,
        predict_input_fn=_predict_input_fn,
        input_dimension=label_dimension,
        label_dimension=label_dimension,
        batch_size=batch_size)


class DNNClassifierIntegrationTest(test.TestCase):

  def setUp(self):
    self._model_dir = tempfile.mkdtemp()

  def tearDown(self):
    if self._model_dir:
      writer_cache.FileWriterCache.clear()
      shutil.rmtree(self._model_dir)

  def _as_label(self, data_in_float):
    return np.rint(data_in_float).astype(np.int64)

  def _test_complete_flow(
      self, train_input_fn, eval_input_fn, predict_input_fn, input_dimension,
      n_classes, batch_size):
    feature_columns = [
        feature_column.numeric_column('x', shape=(input_dimension,))]
    est = dnn.DNNClassifier(
        hidden_units=(2, 2),
        feature_columns=feature_columns,
        n_classes=n_classes,
        model_dir=self._model_dir)

    # TRAIN
    num_steps = 10
    est.train(train_input_fn, steps=num_steps)

    # EVALUTE
    scores = est.evaluate(eval_input_fn)
    self.assertEqual(num_steps, scores[ops.GraphKeys.GLOBAL_STEP])
    self.assertIn('loss', six.iterkeys(scores))

    # PREDICT
    predicted_proba = np.array([
        x[prediction_keys.PredictionKeys.PROBABILITIES]
        for x in est.predict(predict_input_fn)
    ])
    self.assertAllEqual((batch_size, n_classes), predicted_proba.shape)

    # EXPORT
    feature_spec = feature_column.make_parse_example_spec(feature_columns)
    serving_input_receiver_fn = export.build_parsing_serving_input_receiver_fn(
        feature_spec)
    export_dir = est.export_savedmodel(tempfile.mkdtemp(),
                                       serving_input_receiver_fn)
    self.assertTrue(gfile.Exists(export_dir))

  def test_numpy_input_fn(self):
    """Tests complete flow with numpy_input_fn."""
    n_classes = 3
    input_dimension = 2
    batch_size = 10
    data = np.linspace(
        0., n_classes - 1., batch_size * input_dimension, dtype=np.float32)
    x_data = data.reshape(batch_size, input_dimension)
    y_data = np.reshape(self._as_label(data[:batch_size]), (batch_size, 1))
    # learn y = x
    train_input_fn = numpy_io.numpy_input_fn(
        x={'x': x_data},
        y=y_data,
        batch_size=batch_size,
        num_epochs=None,
        shuffle=True)
    eval_input_fn = numpy_io.numpy_input_fn(
        x={'x': x_data},
        y=y_data,
        batch_size=batch_size,
        shuffle=False)
    predict_input_fn = numpy_io.numpy_input_fn(
        x={'x': x_data},
        batch_size=batch_size,
        shuffle=False)

    self._test_complete_flow(
        train_input_fn=train_input_fn,
        eval_input_fn=eval_input_fn,
        predict_input_fn=predict_input_fn,
        input_dimension=input_dimension,
        n_classes=n_classes,
        batch_size=batch_size)

  def test_pandas_input_fn(self):
    """Tests complete flow with pandas_input_fn."""
    if not HAS_PANDAS:
      return
    input_dimension = 1
    n_classes = 3
    batch_size = 10
    data = np.linspace(0., n_classes - 1., batch_size, dtype=np.float32)
    x = pd.DataFrame({'x': data})
    y = pd.Series(self._as_label(data))
    train_input_fn = pandas_io.pandas_input_fn(
        x=x,
        y=y,
        batch_size=batch_size,
        num_epochs=None,
        shuffle=True)
    eval_input_fn = pandas_io.pandas_input_fn(
        x=x,
        y=y,
        batch_size=batch_size,
        shuffle=False)
    predict_input_fn = pandas_io.pandas_input_fn(
        x=x,
        batch_size=batch_size,
        shuffle=False)

    self._test_complete_flow(
        train_input_fn=train_input_fn,
        eval_input_fn=eval_input_fn,
        predict_input_fn=predict_input_fn,
        input_dimension=input_dimension,
        n_classes=n_classes,
        batch_size=batch_size)

  def test_input_fn_from_parse_example(self):
    """Tests complete flow with input_fn constructed from parse_example."""
    input_dimension = 2
    n_classes = 3
    batch_size = 10
    data = np.linspace(
        0., n_classes - 1., batch_size * input_dimension, dtype=np.float32)
    data = data.reshape(batch_size, input_dimension)

    serialized_examples = []
    for datum in data:
      example = example_pb2.Example(features=feature_pb2.Features(
          feature={
              'x':
                  feature_pb2.Feature(float_list=feature_pb2.FloatList(
                      value=datum)),
              'y':
                  feature_pb2.Feature(int64_list=feature_pb2.Int64List(
                      value=self._as_label(datum[:1]))),
          }))
      serialized_examples.append(example.SerializeToString())

    feature_spec = {
        'x': parsing_ops.FixedLenFeature([input_dimension], dtypes.float32),
        'y': parsing_ops.FixedLenFeature([1], dtypes.int64),
    }
    def _train_input_fn():
      feature_map = parsing_ops.parse_example(serialized_examples, feature_spec)
      features = _queue_parsed_features(feature_map)
      labels = features.pop('y')
      return features, labels
    def _eval_input_fn():
      feature_map = parsing_ops.parse_example(
          input_lib.limit_epochs(serialized_examples, num_epochs=1),
          feature_spec)
      features = _queue_parsed_features(feature_map)
      labels = features.pop('y')
      return features, labels
    def _predict_input_fn():
      feature_map = parsing_ops.parse_example(
          input_lib.limit_epochs(serialized_examples, num_epochs=1),
          feature_spec)
      features = _queue_parsed_features(feature_map)
      features.pop('y')
      return features, None

    self._test_complete_flow(
        train_input_fn=_train_input_fn,
        eval_input_fn=_eval_input_fn,
        predict_input_fn=_predict_input_fn,
        input_dimension=input_dimension,
        n_classes=n_classes,
        batch_size=batch_size)


<<<<<<< HEAD
class _SummaryHook(session_run_hook.SessionRunHook):
  """Saves summaries every N steps."""

  def __init__(self):
    self._summaries = []

  def begin(self):
    self._summary_op = summary_lib.merge_all()

  def before_run(self, run_context):
    return session_run_hook.SessionRunArgs({'summary': self._summary_op})

  def after_run(self, run_context, run_values):
    s = summary_pb2.Summary()
    s.ParseFromString(run_values.results['summary'])
    self._summaries.append(s)

  def summaries(self):
    return tuple(self._summaries)


def _assert_checkpoint(
    testcase, global_step, input_units, hidden_units, output_units, model_dir):
  """Asserts checkpoint contains expected variables with proper shapes.

  Args:
    testcase: A TestCase instance.
    global_step: Expected global step value.
    input_units: The dimension of input layer.
    hidden_units: Iterable of integer sizes for the hidden layers.
    output_units: The dimension of output layer (logits).
    model_dir: The model directory.
  """
  shapes = {
      name: shape
      for (name, shape) in checkpoint_utils.list_variables(model_dir)
  }

  # Global step.
  testcase.assertEqual([], shapes[ops.GraphKeys.GLOBAL_STEP])
  testcase.assertEqual(
      global_step,
      checkpoint_utils.load_variable(
          model_dir, ops.GraphKeys.GLOBAL_STEP))

  # Hidden layer weights.
  prev_layer_units = input_units
  for i in range(len(hidden_units)):
    layer_units = hidden_units[i]
    testcase.assertAllEqual(
        (prev_layer_units, layer_units),
        shapes[dnn_testing_utils.HIDDEN_WEIGHTS_NAME_PATTERN % i])
    testcase.assertAllEqual(
        (layer_units,),
        shapes[dnn_testing_utils.HIDDEN_BIASES_NAME_PATTERN % i])
    prev_layer_units = layer_units

  # Output layer weights.
  testcase.assertAllEqual((prev_layer_units, output_units),
                          shapes[dnn_testing_utils.LOGITS_WEIGHTS_NAME])
  testcase.assertAllEqual((output_units,),
                          shapes[dnn_testing_utils.LOGITS_BIASES_NAME])


def _assert_simple_summary(testcase, expected_values, actual_summary):
  """Assert summary the specified simple values.

  Args:
    testcase: A TestCase instance.
    expected_values: Dict of expected tags and simple values.
    actual_summary: `summary_pb2.Summary`.
  """
  testcase.assertAllClose(expected_values, {
      v.tag: v.simple_value
      for v in actual_summary.value if (v.tag in expected_values)
  })


class DNNRegressorTrainTest(test.TestCase):

  def setUp(self):
    self._model_dir = tempfile.mkdtemp()

  def tearDown(self):
    if self._model_dir:
      writer_cache.FileWriterCache.clear()
      shutil.rmtree(self._model_dir)

  def test_from_scratch_with_default_optimizer(self):
    hidden_units = (2, 2)
    dnn_regressor = dnn.DNNRegressor(
        hidden_units=hidden_units,
        feature_columns=(feature_column.numeric_column('age'),),
        model_dir=self._model_dir)

    # Train for a few steps, then validate final checkpoint.
    num_steps = 5
    dnn_regressor.train(
        input_fn=lambda: ({'age': ((1,),)}, ((10,),)), steps=num_steps)
    _assert_checkpoint(
        self, num_steps, input_units=1, hidden_units=hidden_units,
        output_units=1, model_dir=self._model_dir)

  def test_from_scratch(self):
    hidden_units = (2, 2)
    mock_optimizer = dnn_testing_utils.mock_optimizer(
        self, hidden_units=hidden_units)
    dnn_regressor = dnn.DNNRegressor(
        hidden_units=hidden_units,
        feature_columns=(feature_column.numeric_column('age'),),
        optimizer=mock_optimizer,
        model_dir=self._model_dir)
    self.assertEqual(0, mock_optimizer.minimize.call_count)

    # Train for a few steps, then validate optimizer, summaries, and
    # checkpoint.
    num_steps = 5
    summary_hook = _SummaryHook()
    dnn_regressor.train(
        input_fn=lambda: ({'age': ((1,),)}, ((5.,),)), steps=num_steps,
        hooks=(summary_hook,))
    self.assertEqual(1, mock_optimizer.minimize.call_count)
    _assert_checkpoint(
        self, num_steps, input_units=1, hidden_units=hidden_units,
        output_units=1, model_dir=self._model_dir)
    summaries = summary_hook.summaries()
    self.assertEqual(num_steps, len(summaries))
    for summary in summaries:
      summary_keys = [v.tag for v in summary.value]
      self.assertIn(metric_keys.MetricKeys.LOSS, summary_keys)
      self.assertIn(metric_keys.MetricKeys.LOSS_MEAN, summary_keys)

  def test_one_dim(self):
    """Asserts train loss for one-dimensional input and logits."""
    base_global_step = 100
    hidden_units = (2, 2)
    dnn_testing_utils.create_checkpoint(
        (([[.6, .5]], [.1, -.1]), ([[1., .8], [-.8, -1.]], [.2, -.2]),
         ([[-1.], [1.]], [.3]),), base_global_step, self._model_dir)

    # Uses identical numbers as DNNModelFnTest.test_one_dim_logits.
    # See that test for calculation of logits.
    # logits = [-2.08] => predictions = [-2.08]
    # loss = (1 + 2.08)^2 = 9.4864
    expected_loss = 9.4864
    mock_optimizer = dnn_testing_utils.mock_optimizer(
        self, hidden_units=hidden_units, expected_loss=expected_loss)
    dnn_regressor = dnn.DNNRegressor(
        hidden_units=hidden_units,
        feature_columns=(feature_column.numeric_column('age'),),
        optimizer=mock_optimizer,
        model_dir=self._model_dir)
    self.assertEqual(0, mock_optimizer.minimize.call_count)

    # Train for a few steps, then validate optimizer, summaries, and
    # checkpoint.
    num_steps = 5
    summary_hook = _SummaryHook()
    dnn_regressor.train(
        input_fn=lambda: ({'age': [[10.]]}, [[1.]]), steps=num_steps,
        hooks=(summary_hook,))
    self.assertEqual(1, mock_optimizer.minimize.call_count)
    summaries = summary_hook.summaries()
    self.assertEqual(num_steps, len(summaries))
    for summary in summaries:
      _assert_simple_summary(
          self,
          {
              metric_keys.MetricKeys.LOSS_MEAN: expected_loss,
              'dnn/dnn/hiddenlayer_0_fraction_of_zero_values': 0.,
              'dnn/dnn/hiddenlayer_1_fraction_of_zero_values': 0.5,
              'dnn/dnn/logits_fraction_of_zero_values': 0.,
              metric_keys.MetricKeys.LOSS: expected_loss,
          },
          summary)
    _assert_checkpoint(
        self, base_global_step + num_steps, input_units=1,
        hidden_units=hidden_units, output_units=1, model_dir=self._model_dir)

  def test_multi_dim(self):
    """Asserts train loss for multi-dimensional input and logits."""
    base_global_step = 100
    hidden_units = (2, 2)
    dnn_testing_utils.create_checkpoint(
        (([[.6, .5], [-.6, -.5]], [.1, -.1]), ([[1., .8], [-.8, -1.]],
                                               [.2, -.2]),
         ([[-1., 1., .5], [-1., 1., .5]],
          [.3, -.3, .0]),), base_global_step, self._model_dir)
    input_dimension = 2
    label_dimension = 3

    # Uses identical numbers as
    # DNNModelFnTest.test_multi_dim_input_multi_dim_logits.
    # See that test for calculation of logits.
    # logits = [[-0.48, 0.48, 0.39]]
    # loss = (1+0.48)^2 + (-1-0.48)^2 + (0.5-0.39)^2 = 4.3929
    expected_loss = 4.3929
    mock_optimizer = dnn_testing_utils.mock_optimizer(
        self, hidden_units=hidden_units, expected_loss=expected_loss)
    dnn_regressor = dnn.DNNRegressor(
        hidden_units=hidden_units,
        feature_columns=[
            feature_column.numeric_column('age', shape=[input_dimension])],
        label_dimension=label_dimension,
        optimizer=mock_optimizer,
        model_dir=self._model_dir)
    self.assertEqual(0, mock_optimizer.minimize.call_count)

    # Train for a few steps, then validate optimizer, summaries, and
    # checkpoint.
    num_steps = 5
    summary_hook = _SummaryHook()
    dnn_regressor.train(
        input_fn=lambda: ({'age': [[10., 8.]]}, [[1., -1., 0.5]]),
        steps=num_steps,
        hooks=(summary_hook,))
    self.assertEqual(1, mock_optimizer.minimize.call_count)
    summaries = summary_hook.summaries()
    self.assertEqual(num_steps, len(summaries))
    for summary in summaries:
      _assert_simple_summary(
          self,
          {
              metric_keys.MetricKeys.LOSS_MEAN: expected_loss / label_dimension,
              'dnn/dnn/hiddenlayer_0_fraction_of_zero_values': 0.,
              'dnn/dnn/hiddenlayer_1_fraction_of_zero_values': 0.5,
              'dnn/dnn/logits_fraction_of_zero_values': 0.,
              metric_keys.MetricKeys.LOSS: expected_loss,
          },
          summary)
    _assert_checkpoint(
        self, base_global_step + num_steps, input_units=input_dimension,
        hidden_units=hidden_units, output_units=label_dimension,
        model_dir=self._model_dir)


class DNNClassifierTrainTest(test.TestCase):

  def setUp(self):
    self._model_dir = tempfile.mkdtemp()

  def tearDown(self):
    if self._model_dir:
      writer_cache.FileWriterCache.clear()
      shutil.rmtree(self._model_dir)

  def test_from_scratch_with_default_optimizer_binary(self):
    hidden_units = (2, 2)
    dnn_classifier = dnn.DNNClassifier(
        hidden_units=hidden_units,
        feature_columns=(feature_column.numeric_column('age'),),
        model_dir=self._model_dir)

    # Train for a few steps, then validate final checkpoint.
    num_steps = 5
    dnn_classifier.train(
        input_fn=lambda: ({'age': [[10.]]}, [[1]]), steps=num_steps)
    _assert_checkpoint(
        self, num_steps, input_units=1, hidden_units=hidden_units,
        output_units=1, model_dir=self._model_dir)

  def test_from_scratch_with_default_optimizer_multi_class(self):
    hidden_units = (2, 2)
    n_classes = 3
    dnn_classifier = dnn.DNNClassifier(
        hidden_units=hidden_units,
        feature_columns=(feature_column.numeric_column('age'),),
        n_classes=n_classes,
        model_dir=self._model_dir)

    # Train for a few steps, then validate final checkpoint.
    num_steps = 5
    dnn_classifier.train(
        input_fn=lambda: ({'age': [[10.]]}, [[2]]), steps=num_steps)
    _assert_checkpoint(
        self, num_steps, input_units=1, hidden_units=hidden_units,
        output_units=n_classes, model_dir=self._model_dir)

  def test_from_scratch_validate_summary(self):
    hidden_units = (2, 2)
    mock_optimizer = dnn_testing_utils.mock_optimizer(
        self, hidden_units=hidden_units)
    dnn_classifier = dnn.DNNClassifier(
        hidden_units=hidden_units,
        feature_columns=(feature_column.numeric_column('age'),),
        optimizer=mock_optimizer,
        model_dir=self._model_dir)
    self.assertEqual(0, mock_optimizer.minimize.call_count)

    # Train for a few steps, then validate optimizer, summaries, and
    # checkpoint.
    num_steps = 5
    summary_hook = _SummaryHook()
    dnn_classifier.train(
        input_fn=lambda: ({'age': [[10.]]}, [[1]]), steps=num_steps,
        hooks=(summary_hook,))
    self.assertEqual(1, mock_optimizer.minimize.call_count)
    _assert_checkpoint(
        self, num_steps, input_units=1, hidden_units=hidden_units,
        output_units=1, model_dir=self._model_dir)
    summaries = summary_hook.summaries()
    self.assertEqual(num_steps, len(summaries))
    for summary in summaries:
      summary_keys = [v.tag for v in summary.value]
      self.assertIn(metric_keys.MetricKeys.LOSS, summary_keys)
      self.assertIn(metric_keys.MetricKeys.LOSS_MEAN, summary_keys)

  def test_binary_classification(self):
    base_global_step = 100
    hidden_units = (2, 2)
    dnn_testing_utils.create_checkpoint(
        (([[.6, .5]], [.1, -.1]), ([[1., .8], [-.8, -1.]], [.2, -.2]),
         ([[-1.], [1.]], [.3]),), base_global_step, self._model_dir)

    # Uses identical numbers as DNNModelFnTest.test_one_dim_logits.
    # See that test for calculation of logits.
    # logits = [-2.08] => probabilities = [0.889, 0.111]
    # loss = -1. * log(0.111) = 2.19772100
    expected_loss = 2.19772100
    mock_optimizer = dnn_testing_utils.mock_optimizer(
        self, hidden_units=hidden_units, expected_loss=expected_loss)
    dnn_classifier = dnn.DNNClassifier(
        hidden_units=hidden_units,
        feature_columns=(feature_column.numeric_column('age'),),
        optimizer=mock_optimizer,
        model_dir=self._model_dir)
    self.assertEqual(0, mock_optimizer.minimize.call_count)

    # Train for a few steps, then validate optimizer, summaries, and
    # checkpoint.
    num_steps = 5
    summary_hook = _SummaryHook()
    dnn_classifier.train(
        input_fn=lambda: ({'age': [[10.]]}, [[1]]), steps=num_steps,
        hooks=(summary_hook,))
    self.assertEqual(1, mock_optimizer.minimize.call_count)
    summaries = summary_hook.summaries()
    self.assertEqual(num_steps, len(summaries))
    for summary in summaries:
      _assert_simple_summary(
          self,
          {
              metric_keys.MetricKeys.LOSS_MEAN: expected_loss,
              'dnn/dnn/hiddenlayer_0_fraction_of_zero_values': 0.,
              'dnn/dnn/hiddenlayer_1_fraction_of_zero_values': .5,
              'dnn/dnn/logits_fraction_of_zero_values': 0.,
              metric_keys.MetricKeys.LOSS: expected_loss,
          },
          summary)
    _assert_checkpoint(
        self, base_global_step + num_steps, input_units=1,
        hidden_units=hidden_units, output_units=1, model_dir=self._model_dir)

  def test_multi_class(self):
    n_classes = 3
    base_global_step = 100
    hidden_units = (2, 2)
    dnn_testing_utils.create_checkpoint(
        (([[.6, .5]], [.1, -.1]), ([[1., .8], [-.8, -1.]], [.2, -.2]),
         ([[-1., 1., .5], [-1., 1., .5]],
          [.3, -.3, .0]),), base_global_step, self._model_dir)

    # Uses identical numbers as DNNModelFnTest.test_multi_dim_logits.
    # See that test for calculation of logits.
    # logits = [-2.08, 2.08, 1.19] => probabilities = [0.0109, 0.7011, 0.2879]
    # loss = -1. * log(0.7011) = 0.35505795
    expected_loss = 0.35505795
    mock_optimizer = dnn_testing_utils.mock_optimizer(
        self, hidden_units=hidden_units, expected_loss=expected_loss)
    dnn_classifier = dnn.DNNClassifier(
        n_classes=n_classes,
        hidden_units=hidden_units,
        feature_columns=(feature_column.numeric_column('age'),),
        optimizer=mock_optimizer,
        model_dir=self._model_dir)
    self.assertEqual(0, mock_optimizer.minimize.call_count)

    # Train for a few steps, then validate optimizer, summaries, and
    # checkpoint.
    num_steps = 5
    summary_hook = _SummaryHook()
    dnn_classifier.train(
        input_fn=lambda: ({'age': [[10.]]}, [[1]]), steps=num_steps,
        hooks=(summary_hook,))
    self.assertEqual(1, mock_optimizer.minimize.call_count)
    summaries = summary_hook.summaries()
    self.assertEqual(num_steps, len(summaries))
    for summary in summaries:
      _assert_simple_summary(
          self,
          {
              metric_keys.MetricKeys.LOSS_MEAN: expected_loss,
              'dnn/dnn/hiddenlayer_0_fraction_of_zero_values': 0.,
              'dnn/dnn/hiddenlayer_1_fraction_of_zero_values': .5,
              'dnn/dnn/logits_fraction_of_zero_values': 0.,
              metric_keys.MetricKeys.LOSS: expected_loss,
          },
          summary)
    _assert_checkpoint(
        self, base_global_step + num_steps, input_units=1,
        hidden_units=hidden_units, output_units=n_classes,
        model_dir=self._model_dir)


=======
>>>>>>> 3ddeac3d
if __name__ == '__main__':
  test.main()<|MERGE_RESOLUTION|>--- conflicted
+++ resolved
@@ -39,13 +39,7 @@
 from tensorflow.python.ops import parsing_ops
 from tensorflow.python.platform import gfile
 from tensorflow.python.platform import test
-<<<<<<< HEAD
-from tensorflow.python.summary import summary as summary_lib
 from tensorflow.python.summary.writer import writer_cache
-from tensorflow.python.training import checkpoint_utils
-=======
-from tensorflow.python.summary.writer import writer_cache
->>>>>>> 3ddeac3d
 from tensorflow.python.training import input as input_lib
 from tensorflow.python.training import queue_runner
 
@@ -74,20 +68,10 @@
 class DNNClassifierEvaluateTest(
     dnn_testing_utils.BaseDNNClassifierEvaluateTest, test.TestCase):
 
-<<<<<<< HEAD
-  def setUp(self):
-    self._model_dir = tempfile.mkdtemp()
-
-  def tearDown(self):
-    if self._model_dir:
-      writer_cache.FileWriterCache.clear()
-      shutil.rmtree(self._model_dir)
-=======
   def __init__(self, methodName='runTest'):  # pylint: disable=invalid-name
     test.TestCase.__init__(self, methodName)
     dnn_testing_utils.BaseDNNClassifierEvaluateTest.__init__(
         self, _dnn_classifier_fn)
->>>>>>> 3ddeac3d
 
 
 class DNNClassifierPredictTest(
@@ -98,13 +82,6 @@
     dnn_testing_utils.BaseDNNClassifierPredictTest.__init__(
         self, _dnn_classifier_fn)
 
-<<<<<<< HEAD
-  def tearDown(self):
-    if self._model_dir:
-      writer_cache.FileWriterCache.clear()
-      shutil.rmtree(self._model_dir)
-=======
->>>>>>> 3ddeac3d
 
 class DNNClassifierTrainTest(
     dnn_testing_utils.BaseDNNClassifierTrainTest, test.TestCase):
@@ -118,13 +95,6 @@
 def _dnn_regressor_fn(*args, **kwargs):
   return dnn.DNNRegressor(*args, **kwargs)
 
-<<<<<<< HEAD
-  def tearDown(self):
-    if self._model_dir:
-      writer_cache.FileWriterCache.clear()
-      shutil.rmtree(self._model_dir)
-=======
->>>>>>> 3ddeac3d
 
 class DNNRegressorEvaluateTest(
     dnn_testing_utils.BaseDNNRegressorEvaluateTest, test.TestCase):
@@ -143,13 +113,6 @@
     dnn_testing_utils.BaseDNNRegressorPredictTest.__init__(
         self, _dnn_regressor_fn)
 
-<<<<<<< HEAD
-  def tearDown(self):
-    if self._model_dir:
-      writer_cache.FileWriterCache.clear()
-      shutil.rmtree(self._model_dir)
-=======
->>>>>>> 3ddeac3d
 
 class DNNRegressorTrainTest(
     dnn_testing_utils.BaseDNNRegressorTrainTest, test.TestCase):
@@ -507,412 +470,5 @@
         batch_size=batch_size)
 
 
-<<<<<<< HEAD
-class _SummaryHook(session_run_hook.SessionRunHook):
-  """Saves summaries every N steps."""
-
-  def __init__(self):
-    self._summaries = []
-
-  def begin(self):
-    self._summary_op = summary_lib.merge_all()
-
-  def before_run(self, run_context):
-    return session_run_hook.SessionRunArgs({'summary': self._summary_op})
-
-  def after_run(self, run_context, run_values):
-    s = summary_pb2.Summary()
-    s.ParseFromString(run_values.results['summary'])
-    self._summaries.append(s)
-
-  def summaries(self):
-    return tuple(self._summaries)
-
-
-def _assert_checkpoint(
-    testcase, global_step, input_units, hidden_units, output_units, model_dir):
-  """Asserts checkpoint contains expected variables with proper shapes.
-
-  Args:
-    testcase: A TestCase instance.
-    global_step: Expected global step value.
-    input_units: The dimension of input layer.
-    hidden_units: Iterable of integer sizes for the hidden layers.
-    output_units: The dimension of output layer (logits).
-    model_dir: The model directory.
-  """
-  shapes = {
-      name: shape
-      for (name, shape) in checkpoint_utils.list_variables(model_dir)
-  }
-
-  # Global step.
-  testcase.assertEqual([], shapes[ops.GraphKeys.GLOBAL_STEP])
-  testcase.assertEqual(
-      global_step,
-      checkpoint_utils.load_variable(
-          model_dir, ops.GraphKeys.GLOBAL_STEP))
-
-  # Hidden layer weights.
-  prev_layer_units = input_units
-  for i in range(len(hidden_units)):
-    layer_units = hidden_units[i]
-    testcase.assertAllEqual(
-        (prev_layer_units, layer_units),
-        shapes[dnn_testing_utils.HIDDEN_WEIGHTS_NAME_PATTERN % i])
-    testcase.assertAllEqual(
-        (layer_units,),
-        shapes[dnn_testing_utils.HIDDEN_BIASES_NAME_PATTERN % i])
-    prev_layer_units = layer_units
-
-  # Output layer weights.
-  testcase.assertAllEqual((prev_layer_units, output_units),
-                          shapes[dnn_testing_utils.LOGITS_WEIGHTS_NAME])
-  testcase.assertAllEqual((output_units,),
-                          shapes[dnn_testing_utils.LOGITS_BIASES_NAME])
-
-
-def _assert_simple_summary(testcase, expected_values, actual_summary):
-  """Assert summary the specified simple values.
-
-  Args:
-    testcase: A TestCase instance.
-    expected_values: Dict of expected tags and simple values.
-    actual_summary: `summary_pb2.Summary`.
-  """
-  testcase.assertAllClose(expected_values, {
-      v.tag: v.simple_value
-      for v in actual_summary.value if (v.tag in expected_values)
-  })
-
-
-class DNNRegressorTrainTest(test.TestCase):
-
-  def setUp(self):
-    self._model_dir = tempfile.mkdtemp()
-
-  def tearDown(self):
-    if self._model_dir:
-      writer_cache.FileWriterCache.clear()
-      shutil.rmtree(self._model_dir)
-
-  def test_from_scratch_with_default_optimizer(self):
-    hidden_units = (2, 2)
-    dnn_regressor = dnn.DNNRegressor(
-        hidden_units=hidden_units,
-        feature_columns=(feature_column.numeric_column('age'),),
-        model_dir=self._model_dir)
-
-    # Train for a few steps, then validate final checkpoint.
-    num_steps = 5
-    dnn_regressor.train(
-        input_fn=lambda: ({'age': ((1,),)}, ((10,),)), steps=num_steps)
-    _assert_checkpoint(
-        self, num_steps, input_units=1, hidden_units=hidden_units,
-        output_units=1, model_dir=self._model_dir)
-
-  def test_from_scratch(self):
-    hidden_units = (2, 2)
-    mock_optimizer = dnn_testing_utils.mock_optimizer(
-        self, hidden_units=hidden_units)
-    dnn_regressor = dnn.DNNRegressor(
-        hidden_units=hidden_units,
-        feature_columns=(feature_column.numeric_column('age'),),
-        optimizer=mock_optimizer,
-        model_dir=self._model_dir)
-    self.assertEqual(0, mock_optimizer.minimize.call_count)
-
-    # Train for a few steps, then validate optimizer, summaries, and
-    # checkpoint.
-    num_steps = 5
-    summary_hook = _SummaryHook()
-    dnn_regressor.train(
-        input_fn=lambda: ({'age': ((1,),)}, ((5.,),)), steps=num_steps,
-        hooks=(summary_hook,))
-    self.assertEqual(1, mock_optimizer.minimize.call_count)
-    _assert_checkpoint(
-        self, num_steps, input_units=1, hidden_units=hidden_units,
-        output_units=1, model_dir=self._model_dir)
-    summaries = summary_hook.summaries()
-    self.assertEqual(num_steps, len(summaries))
-    for summary in summaries:
-      summary_keys = [v.tag for v in summary.value]
-      self.assertIn(metric_keys.MetricKeys.LOSS, summary_keys)
-      self.assertIn(metric_keys.MetricKeys.LOSS_MEAN, summary_keys)
-
-  def test_one_dim(self):
-    """Asserts train loss for one-dimensional input and logits."""
-    base_global_step = 100
-    hidden_units = (2, 2)
-    dnn_testing_utils.create_checkpoint(
-        (([[.6, .5]], [.1, -.1]), ([[1., .8], [-.8, -1.]], [.2, -.2]),
-         ([[-1.], [1.]], [.3]),), base_global_step, self._model_dir)
-
-    # Uses identical numbers as DNNModelFnTest.test_one_dim_logits.
-    # See that test for calculation of logits.
-    # logits = [-2.08] => predictions = [-2.08]
-    # loss = (1 + 2.08)^2 = 9.4864
-    expected_loss = 9.4864
-    mock_optimizer = dnn_testing_utils.mock_optimizer(
-        self, hidden_units=hidden_units, expected_loss=expected_loss)
-    dnn_regressor = dnn.DNNRegressor(
-        hidden_units=hidden_units,
-        feature_columns=(feature_column.numeric_column('age'),),
-        optimizer=mock_optimizer,
-        model_dir=self._model_dir)
-    self.assertEqual(0, mock_optimizer.minimize.call_count)
-
-    # Train for a few steps, then validate optimizer, summaries, and
-    # checkpoint.
-    num_steps = 5
-    summary_hook = _SummaryHook()
-    dnn_regressor.train(
-        input_fn=lambda: ({'age': [[10.]]}, [[1.]]), steps=num_steps,
-        hooks=(summary_hook,))
-    self.assertEqual(1, mock_optimizer.minimize.call_count)
-    summaries = summary_hook.summaries()
-    self.assertEqual(num_steps, len(summaries))
-    for summary in summaries:
-      _assert_simple_summary(
-          self,
-          {
-              metric_keys.MetricKeys.LOSS_MEAN: expected_loss,
-              'dnn/dnn/hiddenlayer_0_fraction_of_zero_values': 0.,
-              'dnn/dnn/hiddenlayer_1_fraction_of_zero_values': 0.5,
-              'dnn/dnn/logits_fraction_of_zero_values': 0.,
-              metric_keys.MetricKeys.LOSS: expected_loss,
-          },
-          summary)
-    _assert_checkpoint(
-        self, base_global_step + num_steps, input_units=1,
-        hidden_units=hidden_units, output_units=1, model_dir=self._model_dir)
-
-  def test_multi_dim(self):
-    """Asserts train loss for multi-dimensional input and logits."""
-    base_global_step = 100
-    hidden_units = (2, 2)
-    dnn_testing_utils.create_checkpoint(
-        (([[.6, .5], [-.6, -.5]], [.1, -.1]), ([[1., .8], [-.8, -1.]],
-                                               [.2, -.2]),
-         ([[-1., 1., .5], [-1., 1., .5]],
-          [.3, -.3, .0]),), base_global_step, self._model_dir)
-    input_dimension = 2
-    label_dimension = 3
-
-    # Uses identical numbers as
-    # DNNModelFnTest.test_multi_dim_input_multi_dim_logits.
-    # See that test for calculation of logits.
-    # logits = [[-0.48, 0.48, 0.39]]
-    # loss = (1+0.48)^2 + (-1-0.48)^2 + (0.5-0.39)^2 = 4.3929
-    expected_loss = 4.3929
-    mock_optimizer = dnn_testing_utils.mock_optimizer(
-        self, hidden_units=hidden_units, expected_loss=expected_loss)
-    dnn_regressor = dnn.DNNRegressor(
-        hidden_units=hidden_units,
-        feature_columns=[
-            feature_column.numeric_column('age', shape=[input_dimension])],
-        label_dimension=label_dimension,
-        optimizer=mock_optimizer,
-        model_dir=self._model_dir)
-    self.assertEqual(0, mock_optimizer.minimize.call_count)
-
-    # Train for a few steps, then validate optimizer, summaries, and
-    # checkpoint.
-    num_steps = 5
-    summary_hook = _SummaryHook()
-    dnn_regressor.train(
-        input_fn=lambda: ({'age': [[10., 8.]]}, [[1., -1., 0.5]]),
-        steps=num_steps,
-        hooks=(summary_hook,))
-    self.assertEqual(1, mock_optimizer.minimize.call_count)
-    summaries = summary_hook.summaries()
-    self.assertEqual(num_steps, len(summaries))
-    for summary in summaries:
-      _assert_simple_summary(
-          self,
-          {
-              metric_keys.MetricKeys.LOSS_MEAN: expected_loss / label_dimension,
-              'dnn/dnn/hiddenlayer_0_fraction_of_zero_values': 0.,
-              'dnn/dnn/hiddenlayer_1_fraction_of_zero_values': 0.5,
-              'dnn/dnn/logits_fraction_of_zero_values': 0.,
-              metric_keys.MetricKeys.LOSS: expected_loss,
-          },
-          summary)
-    _assert_checkpoint(
-        self, base_global_step + num_steps, input_units=input_dimension,
-        hidden_units=hidden_units, output_units=label_dimension,
-        model_dir=self._model_dir)
-
-
-class DNNClassifierTrainTest(test.TestCase):
-
-  def setUp(self):
-    self._model_dir = tempfile.mkdtemp()
-
-  def tearDown(self):
-    if self._model_dir:
-      writer_cache.FileWriterCache.clear()
-      shutil.rmtree(self._model_dir)
-
-  def test_from_scratch_with_default_optimizer_binary(self):
-    hidden_units = (2, 2)
-    dnn_classifier = dnn.DNNClassifier(
-        hidden_units=hidden_units,
-        feature_columns=(feature_column.numeric_column('age'),),
-        model_dir=self._model_dir)
-
-    # Train for a few steps, then validate final checkpoint.
-    num_steps = 5
-    dnn_classifier.train(
-        input_fn=lambda: ({'age': [[10.]]}, [[1]]), steps=num_steps)
-    _assert_checkpoint(
-        self, num_steps, input_units=1, hidden_units=hidden_units,
-        output_units=1, model_dir=self._model_dir)
-
-  def test_from_scratch_with_default_optimizer_multi_class(self):
-    hidden_units = (2, 2)
-    n_classes = 3
-    dnn_classifier = dnn.DNNClassifier(
-        hidden_units=hidden_units,
-        feature_columns=(feature_column.numeric_column('age'),),
-        n_classes=n_classes,
-        model_dir=self._model_dir)
-
-    # Train for a few steps, then validate final checkpoint.
-    num_steps = 5
-    dnn_classifier.train(
-        input_fn=lambda: ({'age': [[10.]]}, [[2]]), steps=num_steps)
-    _assert_checkpoint(
-        self, num_steps, input_units=1, hidden_units=hidden_units,
-        output_units=n_classes, model_dir=self._model_dir)
-
-  def test_from_scratch_validate_summary(self):
-    hidden_units = (2, 2)
-    mock_optimizer = dnn_testing_utils.mock_optimizer(
-        self, hidden_units=hidden_units)
-    dnn_classifier = dnn.DNNClassifier(
-        hidden_units=hidden_units,
-        feature_columns=(feature_column.numeric_column('age'),),
-        optimizer=mock_optimizer,
-        model_dir=self._model_dir)
-    self.assertEqual(0, mock_optimizer.minimize.call_count)
-
-    # Train for a few steps, then validate optimizer, summaries, and
-    # checkpoint.
-    num_steps = 5
-    summary_hook = _SummaryHook()
-    dnn_classifier.train(
-        input_fn=lambda: ({'age': [[10.]]}, [[1]]), steps=num_steps,
-        hooks=(summary_hook,))
-    self.assertEqual(1, mock_optimizer.minimize.call_count)
-    _assert_checkpoint(
-        self, num_steps, input_units=1, hidden_units=hidden_units,
-        output_units=1, model_dir=self._model_dir)
-    summaries = summary_hook.summaries()
-    self.assertEqual(num_steps, len(summaries))
-    for summary in summaries:
-      summary_keys = [v.tag for v in summary.value]
-      self.assertIn(metric_keys.MetricKeys.LOSS, summary_keys)
-      self.assertIn(metric_keys.MetricKeys.LOSS_MEAN, summary_keys)
-
-  def test_binary_classification(self):
-    base_global_step = 100
-    hidden_units = (2, 2)
-    dnn_testing_utils.create_checkpoint(
-        (([[.6, .5]], [.1, -.1]), ([[1., .8], [-.8, -1.]], [.2, -.2]),
-         ([[-1.], [1.]], [.3]),), base_global_step, self._model_dir)
-
-    # Uses identical numbers as DNNModelFnTest.test_one_dim_logits.
-    # See that test for calculation of logits.
-    # logits = [-2.08] => probabilities = [0.889, 0.111]
-    # loss = -1. * log(0.111) = 2.19772100
-    expected_loss = 2.19772100
-    mock_optimizer = dnn_testing_utils.mock_optimizer(
-        self, hidden_units=hidden_units, expected_loss=expected_loss)
-    dnn_classifier = dnn.DNNClassifier(
-        hidden_units=hidden_units,
-        feature_columns=(feature_column.numeric_column('age'),),
-        optimizer=mock_optimizer,
-        model_dir=self._model_dir)
-    self.assertEqual(0, mock_optimizer.minimize.call_count)
-
-    # Train for a few steps, then validate optimizer, summaries, and
-    # checkpoint.
-    num_steps = 5
-    summary_hook = _SummaryHook()
-    dnn_classifier.train(
-        input_fn=lambda: ({'age': [[10.]]}, [[1]]), steps=num_steps,
-        hooks=(summary_hook,))
-    self.assertEqual(1, mock_optimizer.minimize.call_count)
-    summaries = summary_hook.summaries()
-    self.assertEqual(num_steps, len(summaries))
-    for summary in summaries:
-      _assert_simple_summary(
-          self,
-          {
-              metric_keys.MetricKeys.LOSS_MEAN: expected_loss,
-              'dnn/dnn/hiddenlayer_0_fraction_of_zero_values': 0.,
-              'dnn/dnn/hiddenlayer_1_fraction_of_zero_values': .5,
-              'dnn/dnn/logits_fraction_of_zero_values': 0.,
-              metric_keys.MetricKeys.LOSS: expected_loss,
-          },
-          summary)
-    _assert_checkpoint(
-        self, base_global_step + num_steps, input_units=1,
-        hidden_units=hidden_units, output_units=1, model_dir=self._model_dir)
-
-  def test_multi_class(self):
-    n_classes = 3
-    base_global_step = 100
-    hidden_units = (2, 2)
-    dnn_testing_utils.create_checkpoint(
-        (([[.6, .5]], [.1, -.1]), ([[1., .8], [-.8, -1.]], [.2, -.2]),
-         ([[-1., 1., .5], [-1., 1., .5]],
-          [.3, -.3, .0]),), base_global_step, self._model_dir)
-
-    # Uses identical numbers as DNNModelFnTest.test_multi_dim_logits.
-    # See that test for calculation of logits.
-    # logits = [-2.08, 2.08, 1.19] => probabilities = [0.0109, 0.7011, 0.2879]
-    # loss = -1. * log(0.7011) = 0.35505795
-    expected_loss = 0.35505795
-    mock_optimizer = dnn_testing_utils.mock_optimizer(
-        self, hidden_units=hidden_units, expected_loss=expected_loss)
-    dnn_classifier = dnn.DNNClassifier(
-        n_classes=n_classes,
-        hidden_units=hidden_units,
-        feature_columns=(feature_column.numeric_column('age'),),
-        optimizer=mock_optimizer,
-        model_dir=self._model_dir)
-    self.assertEqual(0, mock_optimizer.minimize.call_count)
-
-    # Train for a few steps, then validate optimizer, summaries, and
-    # checkpoint.
-    num_steps = 5
-    summary_hook = _SummaryHook()
-    dnn_classifier.train(
-        input_fn=lambda: ({'age': [[10.]]}, [[1]]), steps=num_steps,
-        hooks=(summary_hook,))
-    self.assertEqual(1, mock_optimizer.minimize.call_count)
-    summaries = summary_hook.summaries()
-    self.assertEqual(num_steps, len(summaries))
-    for summary in summaries:
-      _assert_simple_summary(
-          self,
-          {
-              metric_keys.MetricKeys.LOSS_MEAN: expected_loss,
-              'dnn/dnn/hiddenlayer_0_fraction_of_zero_values': 0.,
-              'dnn/dnn/hiddenlayer_1_fraction_of_zero_values': .5,
-              'dnn/dnn/logits_fraction_of_zero_values': 0.,
-              metric_keys.MetricKeys.LOSS: expected_loss,
-          },
-          summary)
-    _assert_checkpoint(
-        self, base_global_step + num_steps, input_units=1,
-        hidden_units=hidden_units, output_units=n_classes,
-        model_dir=self._model_dir)
-
-
-=======
->>>>>>> 3ddeac3d
 if __name__ == '__main__':
   test.main()