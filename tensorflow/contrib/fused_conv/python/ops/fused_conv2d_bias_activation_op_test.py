# Copyright 2015 The TensorFlow Authors. All Rights Reserved.
#
# Licensed under the Apache License, Version 2.0 (the "License");
# you may not use this file except in compliance with the License.
# You may obtain a copy of the License at
#
#     http://www.apache.org/licenses/LICENSE-2.0
#
# Unless required by applicable law or agreed to in writing, software
# distributed under the License is distributed on an "AS IS" BASIS,
# WITHOUT WARRANTIES OR CONDITIONS OF ANY KIND, either express or implied.
# See the License for the specific language governing permissions and
# limitations under the License.
# ==============================================================================
"""Functional tests for fused conv2d bias and activation operation."""

from __future__ import absolute_import
from __future__ import division
from __future__ import print_function

import numpy as np

from tensorflow.contrib.fused_conv.python.ops import fused_conv2d_bias_activation_op
from tensorflow.python.framework import constant_op
from tensorflow.python.framework import dtypes
from tensorflow.python.framework import errors_impl
from tensorflow.python.framework import test_util
from tensorflow.python.ops import array_ops
from tensorflow.python.ops import gen_array_ops
from tensorflow.python.ops import nn_ops
from tensorflow.python.ops import random_ops
from tensorflow.python.platform import test
from tensorflow.python.platform import tf_logging


def GetShrunkInceptionShapes(shrink=10):
  """Iterator for smaller versions of convolution shapes in 2015 Inception.

  Relative to inception, each depth value is `depth // shrink`.

  Args:
    shrink: Factor to shrink each depth value by relative to Inception.

  Yields:
    Tuple (input_size, filter_size, out_size, stride, padding), the convolution
    parameters of Inception layers.
  """
  input_sizes = [[4, 5, 5, 1248], [4, 8, 8, 384], [4, 8, 8, 384], [
      4, 8, 8, 2048
  ], [4, 8, 8, 448], [4, 8, 8, 2048], [4, 8, 8, 2048], [4, 8, 8, 2048], [
      4, 8, 8, 1760
  ], [4, 8, 8, 1760], [4, 8, 8, 1760], [4, 8, 8, 1760], [4, 17, 17, 192], [
      4, 17, 17, 192
  ], [4, 17, 17, 1248], [4, 17, 17, 128], [4, 17, 17, 1248], [4, 17, 17, 224], [
      4, 17, 17, 192
  ], [4, 17, 17, 192], [4, 17, 17, 1216], [4, 17, 17, 1216], [4, 17, 17, 224], [
      4, 17, 17, 192
  ], [4, 17, 17, 192], [4, 17, 17, 1152], [4, 17, 17, 1152], [4, 17, 17, 192], [
      4, 17, 17, 160
  ], [4, 17, 17, 1152], [4, 17, 17, 1024], [4, 17, 17, 128], [4, 17, 17, 1024],
                 [4, 17, 17, 128], [4, 17, 17, 1024], [4, 17, 17, 128], [
                     4, 17, 17, 768
                 ], [4, 17, 17, 128], [4, 17, 17, 128], [4, 17, 17, 768],
                 [4, 17, 17, 768], [4, 35, 35, 96], [4, 35, 35, 288], [
                     4, 35, 35, 64
                 ], [4, 35, 35, 288], [4, 35, 35, 256], [4, 35, 35, 48], [
                     4, 35, 35, 256
                 ], [4, 35, 35, 96], [4, 35, 35, 192], [4, 35, 35, 192], [
                     4, 35, 35, 192
                 ], [4, 73, 73, 64], [4, 73, 73, 64], [4, 147, 147, 24]]
  filter_sizes = [[1, 1, 1248, 128], [1, 3, 384, 384], [3, 1, 384, 384], [
      1, 1, 2048, 192
  ], [3, 3, 448, 384], [1, 1, 2048, 320], [1, 1, 2048, 448], [1, 1, 2048, 384],
                  [1, 1, 1760, 384], [1, 1, 1760, 192], [1, 1, 1760, 448], [
                      1, 1, 1760, 320
                  ], [3, 3, 192, 192], [3, 3, 192, 192], [1, 1, 1248, 192], [
                      3, 3, 128, 320
                  ], [1, 1, 1248, 128], [1, 3, 224, 224], [3, 1, 192, 256], [
                      1, 3, 192, 256
                  ], [1, 1, 1216, 192], [1, 1, 1216, 96], [3, 1, 224, 224], [
                      3, 3, 192, 224
                  ], [1, 3, 192, 192], [1, 1, 1152, 192], [1, 1, 1152, 128], [
                      3, 1, 192, 192
                  ], [3, 3, 160, 192], [1, 1, 1152, 160], [1, 1, 1024, 128], [
                      1, 3, 128, 192
                  ], [1, 1, 1024, 160], [3, 1, 128, 192], [1, 1, 1024, 256], [
                      3, 1, 128, 128
                  ], [1, 1, 768, 192], [1, 3, 128, 128], [3, 3, 128, 128], [
                      1, 1, 768, 128
                  ], [1, 1, 768, 320], [3, 3, 96, 96], [3, 3, 288, 384], [
                      3, 3, 64, 96
                  ], [1, 1, 288, 64], [1, 1, 256, 64], [5, 5, 48, 64],
                  [1, 1, 256, 48], [3, 3, 96, 96], [1, 1, 192, 32], [
                      1, 1, 192, 64
                  ], [1, 1, 192, 48], [3, 3, 64, 192], [1, 1, 64,
                                                        64], [1, 1, 24, 64]]
  out_sizes = [[4, 5, 5, 128], [4, 8, 8, 384], [4, 8, 8, 384], [4, 8, 8, 192], [
      4, 8, 8, 384
  ], [4, 8, 8, 320], [4, 8, 8, 448], [4, 8, 8, 384], [4, 8, 8, 384], [
      4, 8, 8, 192
  ], [4, 8, 8, 448], [4, 8, 8, 320], [4, 8, 8, 192], [4, 17, 17, 192], [
      4, 17, 17, 192
  ], [4, 8, 8, 320], [4, 17, 17, 128], [4, 17, 17, 224], [4, 17, 17, 256], [
      4, 17, 17, 256
  ], [4, 17, 17, 192], [4, 17, 17, 96], [4, 17, 17, 224], [4, 17, 17, 224], [
      4, 17, 17, 192
  ], [4, 17, 17, 192], [4, 17, 17, 128], [4, 17, 17, 192], [4, 17, 17, 192], [
      4, 17, 17, 160
  ], [4, 17, 17, 128], [4, 17, 17, 192], [4, 17, 17, 160], [4, 17, 17, 192], [
      4, 17, 17, 256
  ], [4, 17, 17, 128], [4, 17, 17, 192], [4, 17, 17, 128], [4, 17, 17, 128], [
      4, 17, 17, 128
  ], [4, 17, 17, 320], [4, 17, 17, 96], [4, 17, 17, 384], [4, 35, 35, 96], [
      4, 35, 35, 64
  ], [4, 35, 35, 64], [4, 35, 35, 64], [4, 35, 35, 48], [4, 35, 35, 96],
               [4, 35, 35, 32], [4, 35, 35, 64], [4, 35, 35, 48],
               [4, 71, 71, 192], [4, 73, 73, 64], [4, 147, 147, 64]]
  strides = [
      1, 1, 1, 1, 1, 1, 1, 1, 1, 1, 1, 1, 2, 1, 1, 2, 1, 1, 1, 1, 1, 1, 1, 1, 1,
      1, 1, 1, 1, 1, 1, 1, 1, 1, 1, 1, 1, 1, 1, 1, 1, 2, 2, 1, 1, 1, 1, 1, 1, 1,
      1, 1, 1, 1, 1
  ]
  # Shrink sizes to make the test faster
  for i in input_sizes:
    i[3] //= shrink
  for f in filter_sizes:
    f[2] //= shrink
    f[3] //= shrink
  for o in out_sizes:
    o[3] //= shrink
  # pylint: disable=invalid-name
  VALID = "VALID"
  SAME = "SAME"
  # pylint: enable=invalid-name
  paddings = [
      SAME, SAME, SAME, SAME, SAME, SAME, SAME, SAME, SAME, SAME, SAME, SAME,
      VALID, SAME, SAME, VALID, SAME, SAME, SAME, SAME, SAME, SAME, SAME, SAME,
      SAME, SAME, SAME, SAME, SAME, SAME, SAME, SAME, SAME, SAME, SAME, SAME,
      SAME, SAME, SAME, SAME, SAME, VALID, VALID, SAME, SAME, SAME, SAME, SAME,
      SAME, SAME, SAME, SAME, VALID, VALID, VALID
  ]
  for i, f, o, s, p in zip(input_sizes, filter_sizes, out_sizes, strides,
                           paddings):
    yield i, f, o, s, p


def GetTestConfigs():
  """Get all the valid tests configs to run.

  Returns:
    all the valid test configs as tuples of data_format and use_gpu.
  """
  test_configs = [("NCHW", True), ("NHWC", True)]
  return test_configs


class FusedConv2DBiasActivationTest(test.TestCase):

  def _DtypesToTest(self, use_gpu):
    return [dtypes.float32]

  def _FilterFormatsToTest(self, use_gpu):
    return ["HWIO", "OIHW"]

  def _SetupValuesForDevice(self, tensor_in_sizes, filter_in_sizes, bias,
                            strides, padding, activation_mode, data_format,
                            filter_format, dtype):
    """Verifies the output values of the convolution function.

    Args:
      tensor_in_sizes: Input tensor dimensions in
        [batch, input_rows, input_cols, input_depth].
      filter_in_sizes: Filter tensor dimensions in
        [kernel_rows, kernel_cols, input_depth, output_depth].
      bias: 1-D bias tensor of length output_depth.
      strides: Stride: [col_stride, row_stride]
      padding: Padding type.
      activation_mode: Activation mode.
      data_format: Format of the data tensors.
      filter_format: Filter format to use for the fused convolution.
      dtype: Data type for inputs and outputs.
    Returns:
      Symbolic tensor value and reference value that can be used to
      execute the computation and verify the results.
    """
    input_size = np.prod(tensor_in_sizes)
    filter_size = np.prod(filter_in_sizes)
    bias_size = filter_in_sizes[-1]  # equals to output depth
    # Initializes the input tensor with array containing incrementing
    # numbers from 1.
    x1 = [f * 1.0 for f in range(1, input_size + 1)]
    x2 = [f * 1.0 for f in range(1, filter_size + 1)]
    # This is to guarantee that there is always negative values after
    # bias add so that we can test whether relu works correctly.
    x3 = bias
    with self.test_session(use_gpu=True):
      t1 = constant_op.constant(x1, shape=tensor_in_sizes, dtype=dtype)
      t2 = constant_op.constant(x2, shape=filter_in_sizes, dtype=dtype)
      fused_t2 = t2
      if filter_format == "OIHW":
        fused_t2 = HwioToOihw(t2)
      t3 = constant_op.constant(x3, shape=[bias_size], dtype=dtype)
      strides = [1] + strides + [1]
      if data_format == "NCHW":
        t1 = test_util.NHWCToNCHW(t1)
        strides = test_util.NHWCToNCHW(strides)
      output = fused_conv2d_bias_activation_op.fused_conv2d_bias_activation(
          t1,
          fused_t2,
          t3,
          strides=strides,
          padding=padding,
          data_format=data_format,
          filter_format=filter_format,
          activation_mode=activation_mode)
      ref_conv_output = nn_ops.conv2d(
          t1, t2, strides=strides, padding=padding, data_format=data_format)
      ref_bias_output = nn_ops.bias_add(
          ref_conv_output, t3, data_format=data_format)
      ref_output = nn_ops.relu(ref_bias_output)
      if data_format == "NCHW":
        output = test_util.NCHWToNHWC(output)
        ref_output = test_util.NCHWToNHWC(ref_output)

      return output, ref_output

  def _CompareFwdValues(self, tensor_in_sizes, filter_in_sizes, conv_strides,
                        padding):
    """Verifies that CPU and GPU produce the same values.

    Args:
      tensor_in_sizes: Input tensor dimensions in
        [batch, input_rows, input_cols, input_depth].
      filter_in_sizes: Filter tensor dimensions in
        [kernel_rows, kernel_cols, input_depth, output_depth].
      conv_strides: [row_stride, col_stride] for the convolution;
      padding: Padding type.
    """
    x1 = np.random.rand(*tensor_in_sizes).astype(np.float32)
    x2 = np.random.rand(*filter_in_sizes).astype(np.float32)
    x3 = np.random.rand(*[filter_in_sizes[-1]]).astype(np.float32)

    def _SetupVal(data_format, use_gpu):
      with self.test_session(use_gpu=use_gpu):
        t1 = constant_op.constant(x1, shape=tensor_in_sizes)
        t2 = constant_op.constant(x2, shape=filter_in_sizes)
        t3 = constant_op.constant(x3, shape=[filter_in_sizes[-1]])
        strides = [1] + conv_strides + [1]
        if data_format == "NCHW":
          t1 = test_util.NHWCToNCHW(t1)
          strides = test_util.NHWCToNCHW(strides)
        output = fused_conv2d_bias_activation_op.fused_conv2d_bias_activation(
            t1,
            t2,
            t3,
            strides=strides,
            padding=padding,
            data_format=data_format,
            activation_mode="Relu")

        if data_format == "NCHW":
          output = test_util.NCHWToNHWC(output)
        return output

    tensors = []
    for (data_format, use_gpu) in GetTestConfigs():
      tensors.append(_SetupVal(data_format, use_gpu))
    with self.test_session() as sess:
      values = sess.run(tensors)
      for i in range(1, len(values)):
        self.assertAllClose(values[0], values[i], rtol=1e-5, atol=1e-5)

  def _VerifyValues(self, tensor_in_sizes, filter_in_sizes, bias, strides,
                    padding):
    tensors = []
    ref_tensors = []
    for (data_format, use_gpu) in GetTestConfigs():
      for dtype in self._DtypesToTest(use_gpu):
        for filter_format in self._FilterFormatsToTest(use_gpu):
          result, expected = self._SetupValuesForDevice(
              tensor_in_sizes, filter_in_sizes, bias, strides, padding, "Relu",
              data_format, filter_format, dtype)
        tensors.append(result)
        ref_tensors.append(expected)
      with self.test_session() as sess:
        values = sess.run(tensors)
        ref_values = sess.run(ref_tensors)
        for i in range(len(tensors)):
          conv = tensors[i]
          value = values[i]
          ref_value = ref_values[i]
          tf_logging.info("expected = ", ref_value)
          tf_logging.info("actual = ", value)
          tol = 1e-5
          if value.dtype == np.float16:
            tol = 1e-3
          self.assertAllClose(
              np.ravel(ref_value), np.ravel(value), atol=tol, rtol=tol)
          self.assertShapeEqual(value, conv)

  def testConv2D1x1Filter(self, gpu_only=True):
    if gpu_only and not test.is_gpu_available():
      tf_logging.info("Skipping Conv2D1x1Filter test.")
      return
    # expected_output = [
    #    0.0, 0.0, 0.0, 21.0, 0.0, 0.0, 57.0, 0.0, 0.0, 93.0, 41.0, 0.0, 129.0,
    #    86.0, 43.0, 165.0, 131.0, 97.0
    # ]
    medians = [-45.0, -130.0, -215.0]
    self._VerifyValues(
        tensor_in_sizes=[1, 2, 3, 3],
        filter_in_sizes=[1, 1, 3, 3],
        bias=medians,
        strides=[1, 1],
        padding="VALID")

  def testConv2DEmpty(self, gpu_only=True):
    if gpu_only and not test.is_gpu_available():
      tf_logging.info("Skipping Conv2DEmpty test.")
      return
    # expected_output = []
    self._VerifyValues(
        tensor_in_sizes=[0, 2, 3, 3],
        filter_in_sizes=[1, 1, 3, 3],
        bias=[0.0, 0.0, 0.0],
        strides=[1, 1],
        padding="VALID")

  def testConv2D2x2Filter(self, gpu_only=True):
    if gpu_only and not test.is_gpu_available():
      tf_logging.info("Skipping Conv2D2x2Filter test.")
      return
    # expected_output = [0.0, 0.0, 0.0, 401.0, 533.0, 665.0]
    self._VerifyValues(
        tensor_in_sizes=[1, 2, 3, 3],
        filter_in_sizes=[2, 2, 3, 3],
        bias=[-2500.0, -2500.0, -2500.0],
        strides=[1, 1],
        padding="VALID")

  def testConv2D1x2Filter(self, gpu_only=True):
    if gpu_only and not test.is_gpu_available():
      tf_logging.info("Skipping Conv2D1x2Filter test.")
      return
    # expected_output = [
    #    0.0, 0.0, 0.0, 0.0, 0.0, 0.0, 190.0, 265.0, 340.0, 343.0, 436.0, 529.0
    # ]
    self._VerifyValues(
        tensor_in_sizes=[1, 2, 3, 3],
        filter_in_sizes=[1, 2, 3, 3],
        bias=[-500.0, -500.0, -500.0],
        strides=[1, 1],
        padding="VALID")

  def testConv2D2x2FilterStride2(self, gpu_only=True):
    if gpu_only and not test.is_gpu_available():
      tf_logging.info("Skipping Conv2D2x2FilterStride2 test.")
      return
    # expected_output = [0.0, 67.0, 163.0]
    self._VerifyValues(
        tensor_in_sizes=[1, 2, 3, 3],
        filter_in_sizes=[2, 2, 3, 3],
        bias=[-2300.0, -2300.0, -2300.0],
        strides=[2, 2],
        padding="VALID")

  def testConv2D2x2FilterStride2Same(self, gpu_only=True):
    if gpu_only and not test.is_gpu_available():
      tf_logging.info("Skipping Conv2D2x2FilterStride2Same test.")
      return
    # expected_output = [0.0, 2367.0, 2463.0, 1230.0, 1305.0, 1380.0]
    self._VerifyValues(
        tensor_in_sizes=[1, 2, 3, 3],
        filter_in_sizes=[2, 2, 3, 3],
        bias=[-2300.0, -1000.0, -1000.0],
        strides=[2, 2],
        padding="SAME")

  def testConv2D2x2FilterStride1x2(self, gpu_only=True):
    if gpu_only and not test.is_gpu_available():
      tf_logging.info("Skipping Conv2D2x2FilterStride1x2 test.")
      return
    # expected_output = [0.0, 0.0, 8.0, 28.0, 48.0, 68.0]
    self._VerifyValues(
        tensor_in_sizes=[1, 3, 6, 1],
        filter_in_sizes=[2, 2, 1, 1],
        bias=[-90.0],
        strides=[1, 2],
        padding="VALID")

  def testConv2DKernelSmallerThanStrideValid(self, gpu_only=True):
    if gpu_only and not test.is_gpu_available():
      tf_logging.info("Skipping Conv2DKernelSmallerThanStrideValid test.")
      return
    # expected_output = [0, 0, 175, 205]
    self._VerifyValues(
        tensor_in_sizes=[1, 7, 7, 1],
        filter_in_sizes=[2, 2, 1, 1],
        bias=[-100.0],
        strides=[3, 3],
        padding="VALID")

  def testConv2DKernelSmallerThanStrideSame(self, gpu_only=True):
    if gpu_only and not test.is_gpu_available():
      tf_logging.info("Skipping Conv2DKernelSmallerThanStrideSame test.")
      return
    # expected = [0, 0, 2, 4]
    self._VerifyValues(
        tensor_in_sizes=[1, 3, 3, 1],
        filter_in_sizes=[1, 1, 1, 1],
        bias=[-5.0],
        strides=[2, 2],
        padding="SAME")

    # expected = [0, 0, 4, 6]
    self._VerifyValues(
        tensor_in_sizes=[1, 4, 4, 1],
        filter_in_sizes=[1, 1, 1, 1],
        bias=[-5.0],
        strides=[2, 2],
        padding="SAME")

    # expected = [4, 0, 1, 0]
    self._VerifyValues(
        tensor_in_sizes=[1, 4, 4, 1],
        filter_in_sizes=[2, 2, 1, 1],
        bias=[-40.0],
        strides=[3, 3],
        padding="SAME")

  def testConv2DKernelSizeMatchesInputSize(self, gpu_only=True):
    if gpu_only and not test.is_gpu_available():
      tf_logging.info("Skipping Conv2DKernelSizeMatchesInputSize test.")
      return
    # expected = [0, 5]
    self._VerifyValues(
        tensor_in_sizes=[1, 2, 2, 1],
        filter_in_sizes=[2, 2, 1, 2],
        bias=[-50.0, -55.0],
        strides=[1, 1],
        padding="VALID")

    # expected = [0, 2, 282, 322]
    self._VerifyValues(
        tensor_in_sizes=[1, 8, 8, 1],
        filter_in_sizes=[2, 2, 1, 1],
        bias=[-200.0],
        strides=[4, 4],
        padding="SAME")

  def testShapeFunctionEdgeCases(self):
    # All shapes unknown.
    c1 = fused_conv2d_bias_activation_op.fused_conv2d_bias_activation(
        array_ops.placeholder(dtypes.float32),
        array_ops.placeholder(dtypes.float32),
        array_ops.placeholder(dtypes.float32),
        strides=[1, 1, 1, 1],
        padding="SAME",
        activation_mode="Relu")
    self.assertEqual([None, None, None, None], c1.get_shape().as_list())

    # Incorrect input shape.
    with self.assertRaises(ValueError):
      fused_conv2d_bias_activation_op.fused_conv2d_bias_activation(
          array_ops.placeholder(dtypes.float32, shape=[1, 3]),
          array_ops.placeholder(dtypes.float32),
          array_ops.placeholder(dtypes.float32),
          strides=[1, 1, 1, 1],
          padding="SAME",
          activation_mode="Relu")

    # Incorrect filter shape.
    with self.assertRaises(ValueError):
      fused_conv2d_bias_activation_op.fused_conv2d_bias_activation(
          array_ops.placeholder(dtypes.float32),
          array_ops.placeholder(dtypes.float32, shape=[1, 3]),
          array_ops.placeholder(dtypes.float32),
          strides=[1, 1, 1, 1],
          padding="SAME",
          activation_mode="Relu")

    # Depth mismatch.
    with self.assertRaises(ValueError):
      fused_conv2d_bias_activation_op.fused_conv2d_bias_activation(
          array_ops.placeholder(dtypes.float32, shape=[32, 20, 20, 3]),
          array_ops.placeholder(dtypes.float32, shape=[4, 4, 2, 2]),
          array_ops.placeholder(dtypes.float32),
          strides=[1, 1, 1, 1],
          padding="SAME",
          activation_mode="Relu")

  def testOpEdgeCases(self, gpu_only=True):
    if gpu_only and not test.is_gpu_available():
      tf_logging.info("Skipping OpEdgeCases tests.")
      return
    with self.test_session() as sess:
      # Illegal strides.
      with self.assertRaisesRegexp(errors_impl.InvalidArgumentError,
                                   "Convolutional strides are not supported in "
                                   "the batch or depth dimensions."):
        sess.run(
            fused_conv2d_bias_activation_op.fused_conv2d_bias_activation(
                array_ops.placeholder(dtypes.float32),
                array_ops.placeholder(dtypes.float32),
                array_ops.placeholder(dtypes.float32),
                strides=[2, 1, 1, 1],
                padding="SAME",
                activation_mode="Relu"))
      with self.assertRaisesRegexp(errors_impl.InvalidArgumentError,
                                   "Convolutional strides are not supported in "
                                   "the batch or depth dimensions."):
        sess.run(
            fused_conv2d_bias_activation_op.fused_conv2d_bias_activation(
                array_ops.placeholder(dtypes.float32),
                array_ops.placeholder(dtypes.float32),
                array_ops.placeholder(dtypes.float32),
                strides=[1, 1, 1, 2],
                padding="SAME",
                activation_mode="Relu"))

      # Illegal activation mode.
      with self.assertRaisesRegexp(ValueError,
                                   "Op passed string 'Tanh' not in:"):
        sess.run(
            fused_conv2d_bias_activation_op.fused_conv2d_bias_activation(
                array_ops.placeholder(dtypes.float32),
                array_ops.placeholder(dtypes.float32),
                array_ops.placeholder(dtypes.float32),
                strides=[1, 1, 1, 1],
                padding="SAME",
                activation_mode="Tanh"))

      # Filter larger than input.
      with self.assertRaisesRegexp(ValueError, "Negative dimension size"):
        sess.run(
            fused_conv2d_bias_activation_op.fused_conv2d_bias_activation(
                array_ops.placeholder(dtypes.float32, shape=[32, 20, 20, 3]),
                array_ops.placeholder(dtypes.float32, shape=[20, 21, 3, 2]),
                array_ops.placeholder(dtypes.float32, shape=[2]),
                strides=[1, 1, 1, 1],
                padding="VALID",
                activation_mode="Relu"))
      with self.assertRaisesRegexp(ValueError, "Negative dimension size"):
        sess.run(
            fused_conv2d_bias_activation_op.fused_conv2d_bias_activation(
                array_ops.placeholder(dtypes.float32, shape=[32, 20, 20, 3]),
                array_ops.placeholder(dtypes.float32, shape=[21, 20, 3, 2]),
                array_ops.placeholder(dtypes.float32, shape=[2]),
                strides=[1, 1, 1, 1],
                padding="VALID",
                activation_mode="Relu"))


def GetInceptionFwdTest(input_size, filter_size, stride, padding,
                        gpu_only=True):

  def Test(self):
    if gpu_only and not test.is_gpu_available():
      tf_logging.info("Skipping InceptionFwd %s", (input_size, filter_size,
                                                   stride, padding))
      return
    tf_logging.info("Testing InceptionFwd %s", (input_size, filter_size, stride,
                                                padding))
    self._CompareFwdValues(input_size, filter_size, [stride, stride], padding)

  return Test


def CalculateConvolvedOutputDim(input_dim, filter_dim, stride, padding_type):
  """Calculates the size of an output dimension of a strided convolution.

  Given the sizes of the corresponding dimension of the input and filter shapes,
  and the stride and padding_types, calculates the size of the output dimension.
  This function can be called separately for each input dimension.

  Args:
    input_dim: An `int` specifying the size of the input dimension.
    filter_dim: An `int` specifying the size of the filter dimension.
    stride: An `int` specifying the step size of the convolution along the
      input dimension.
    padding_type: either 'VALID' or 'SAME'.

  Returns:
    The size of the output dimension.
  """
  if padding_type == "VALID":
    return (input_dim - filter_dim + stride) // stride
  else:  # padding_type == 'SAME'
    return (input_dim + stride - 1) // stride


def NchwVectCToNchw(in_tensor):
  # [N, C / 4, H, W, 4] => [N, C / 4, 4, H, W] == [N, C, H, W]
  t = array_ops.transpose(in_tensor, [0, 1, 4, 2, 3])
  n = in_tensor.shape.dims[0].value
  c = in_tensor.shape.dims[1].value * in_tensor.shape.dims[4].value
  h = in_tensor.shape.dims[2].value
  w = in_tensor.shape.dims[3].value
  return array_ops.reshape(t, [n, c, h, w])


def OihwVectIToHwio(in_tensor):
  # [O, I / 4, H, W, 4] => [O, I / 4, 4, H, W] == [O, I, H, W]
  t = array_ops.transpose(in_tensor, [2, 3, 1, 4, 0])
  o = in_tensor.shape.dims[0].value
  i = in_tensor.shape.dims[1].value * in_tensor.shape.dims[4].value
  h = in_tensor.shape.dims[2].value
  w = in_tensor.shape.dims[3].value
  return array_ops.reshape(t, [h, w, i, o])


def NchwToNchwVectC(in_tensor):
  n, c, h, w = in_tensor.shape.as_list()
  assert c % 4 == 0
  t = array_ops.reshape(in_tensor, [n, c // 4, 4, h, w])
  return array_ops.transpose(t, [0, 1, 3, 4, 2])


def HwioToOihw(in_tensor):
  return array_ops.transpose(in_tensor, [3, 2, 0, 1])


def SimulateFusedConv2dBiasActivationInt8(conv_input_scale, conv_input, kernel,
                                          padding, strides, side_input_scale,
                                          side_input, biases):
  """Simulates the int8 fused 2-D convolution op using separate float ops.

    The arguments and return values have the same format, meanings and
    restrictions as the actual op.
  Args:
    conv_input_scale: A scalar 'float'.
    conv_input: A `Tensor` of type `qint8` in NCHW_VECT_C layout.
    kernel: A `Tensor` of type `qint8` in OIHW_VECT_I layout.
    padding: A `string` from: `"SAME", "VALID"`.
    strides: A list of `ints`.
    side_input_scale: A scalar 'float'.
    side_input: A `Tensor` of type `qint8` in NCHW_VECT_C layout.
    biases: A `Tensor` of type `float32` in NCHW layout.
  Returns:
    A `Tensor` of type `qint8` in NCHW_VECT_C layout.
  """
  conv_result = nn_ops.conv2d(
      NchwVectCToNchw(gen_array_ops.dequantize(conv_input, -128, 127)),
      OihwVectIToHwio(gen_array_ops.dequantize(kernel, -128, 127)),
      strides=strides,
      padding=padding,
      data_format="NCHW") * conv_input_scale

  conv_and_side_inputs = conv_result + side_input_scale * NchwVectCToNchw(
      gen_array_ops.dequantize(side_input, -128, 127))

  logit = nn_ops.bias_add(conv_and_side_inputs, biases, data_format="NCHW")

  result, _, _ = gen_array_ops.quantize_v2(
      NchwToNchwVectC(nn_ops.relu(logit)), -128, 127, dtypes.qint8)
  return result


class FusedConvInt8Tests(test.TestCase):
  _test_params = [
      {
          "batch_size": 1,
          "input_channels": 4,
          "output_channels": 4,
          "input_height": 8,
          "input_width": 8,
          "filter_height": 6,
          "filter_width": 6,
          "vertical_stride": 2,
          "horizontal_stride": 2,
          "conv_input_scale": 0.002,
          "side_input_scale": 0.0,
          "bias_scale": 1,
          "padding_type": "SAME"
      },
      {
          "batch_size": 1,
          "input_channels": 4,
          "output_channels": 4,
          "input_height": 6,
          "input_width": 6,
          "filter_height": 6,
          "filter_width": 6,
          "vertical_stride": 2,
          "horizontal_stride": 2,
          "conv_input_scale": 0.002,
          "side_input_scale": 0.0,
          "bias_scale": 1,
          "padding_type": "SAME"
      },
      {
          "batch_size": 2,
          "input_channels": 8,
          "output_channels": 16,
          "input_height": 8,
          "input_width": 8,
          "filter_height": 3,
          "filter_width": 3,
          "vertical_stride": 2,
          "horizontal_stride": 2,
          "conv_input_scale": 0.002,
          "side_input_scale": 0.0,
          "bias_scale": 1,
          "padding_type": "VALID"
      },
      {
          "batch_size": 2,
          "input_channels": 8,
          "output_channels": 16,
          "input_height": 8,
          "input_width": 8,
          "filter_height": 3,
          "filter_width": 3,
          "vertical_stride": 2,
          "horizontal_stride": 2,
          "conv_input_scale": 0.002,
          "side_input_scale": 0.0,
          "bias_scale": 1,
          "padding_type": "SAME"
      },
      {
          "batch_size": 2,
          "input_channels": 8,
          "output_channels": 16,
          "input_height": 8,
          "input_width": 8,
          "filter_height": 3,
          "filter_width": 3,
          "vertical_stride": 2,
          "horizontal_stride": 2,
          "conv_input_scale": 0.002,
          "side_input_scale": 0.5,
          "bias_scale": 1,
          "padding_type": "VALID"
      },
      {
          "batch_size": 2,
          "input_channels": 16,
          "output_channels": 16,
          "input_height": 9,
          "input_width": 9,
          "filter_height": 3,
          "filter_width": 3,
          "vertical_stride": 1,
          "horizontal_stride": 1,
          "conv_input_scale": 0.001,
          "side_input_scale": 0.5,
          "bias_scale": 1,
          "padding_type": "SAME"
      },
      {
          "batch_size": 3,
          "input_channels": 8,
          "output_channels": 8,
          "input_height": 9,
          "input_width": 9,
          "filter_height": 5,
          "filter_width": 5,
          "vertical_stride": 1,
          "horizontal_stride": 1,
          "conv_input_scale": 0.001,
          "side_input_scale": 0.5,
          "bias_scale": 1,
          "padding_type": "SAME"
      },
      {
          "batch_size": 3,
          "input_channels": 8,
          "output_channels": 8,
          "input_height": 9,
          "input_width": 9,
          "filter_height": 7,
          "filter_width": 1,
          "vertical_stride": 2,
          "horizontal_stride": 1,
          "conv_input_scale": 0.002,
          "side_input_scale": 0.5,
          "bias_scale": 1,
          "padding_type": "SAME"
      },
      {
          "batch_size": 3,
          "input_channels": 8,
          "output_channels": 8,
          "input_height": 9,
          "input_width": 9,
          "filter_height": 1,
          "filter_width": 7,
          "vertical_stride": 1,
          "horizontal_stride": 1,
          "conv_input_scale": 0.002,
          "side_input_scale": 0.5,
          "bias_scale": 1,
          "padding_type": "SAME"
      },
  ]

  def runTest(self, test_param):
    batch_size = test_param["batch_size"]
    input_channels = test_param["input_channels"]
    output_channels = test_param["output_channels"]
    input_height = test_param["input_height"]
    input_width = test_param["input_width"]
    filter_height = test_param["filter_height"]
    filter_width = test_param["filter_width"]
    vertical_stride = test_param["vertical_stride"]
    horizontal_stride = test_param["horizontal_stride"]
    conv_input_scale = test_param["conv_input_scale"]
    side_input_scale = test_param["side_input_scale"]
    bias_scale = test_param["bias_scale"]
    padding_type = test_param["padding_type"]

    conv_input, _, _ = gen_array_ops.quantize_v2(
        random_ops.random_uniform(
            [batch_size, input_channels // 4, input_height, input_width, 4],
            minval=-0.0,
            maxval=1.0,
            dtype=dtypes.float32), -1.0, 1.0, dtypes.qint8)

    kernel, _, _ = gen_array_ops.quantize_v2(
        random_ops.random_uniform(
            [
                output_channels, input_channels // 4, filter_height,
                filter_width, 4
            ],
            minval=-1.0,
            maxval=1.0,
            dtype=dtypes.float32), -1.0, 1.0, dtypes.qint8)

<<<<<<< HEAD
    output_height = CalculateCovolvedOutputDim(input_height, filter_height,
                                               vertical_stride, padding_type)
    output_width = CalculateCovolvedOutputDim(input_width, filter_width,
                                              horizontal_stride, padding_type)
    tf_logging.info("output_height=", output_height, ", output_width=", 
			output_width)
=======
    output_height = CalculateConvolvedOutputDim(input_height, filter_height,
                                                vertical_stride, padding_type)
    output_width = CalculateConvolvedOutputDim(input_width, filter_width,
                                               horizontal_stride, padding_type)
    print("output_height=", output_height, ", output_width=", output_width)
>>>>>>> e49733b9

    side_input, _, _ = gen_array_ops.quantize_v2(
        random_ops.random_uniform(
            [batch_size, output_channels // 4, output_height, output_width, 4],
            minval=0.0,
            maxval=1.0,
            dtype=dtypes.float32), -1.0, 1.0, dtypes.qint8)

    biases = random_ops.random_uniform(
        [output_channels],
        minval=-10 * bias_scale,
        maxval=20 * bias_scale,
        dtype=dtypes.float32)

    strides = [1, 1, vertical_stride, horizontal_stride]

    actual = fused_conv2d_bias_activation_op.fused_conv2d_bias_activation(
        conv_input,
        kernel,
        biases,
        strides=strides,
        padding=padding_type,
        conv_input_scale=conv_input_scale,
        side_input_scale=side_input_scale,
        side_input=side_input,
        data_format="NCHW_VECT_C",
        filter_format="OIHW_VECT_I")

    expected = SimulateFusedConv2dBiasActivationInt8(
        conv_input_scale, conv_input, kernel, padding_type, strides,
        side_input_scale, side_input, biases)

    with self.test_session(use_gpu=True) as sess:
      actual_y, expected_y = sess.run([actual, expected])
      tf_logging.info("actual_y = ", actual_y)
      tf_logging.info("expected_y = ", expected_y)
      self.assertTrue(np.array_equal(actual_y, expected_y))

  def testFusedConvInt8(self):
    if not test.is_gpu_available(
        cuda_only=True, min_cuda_compute_capability=(6, 1)):
      tf_logging.info("int8 test skipped because not run with --config=cuda or "
                      "no GPUs with compute capability >= 6.1 are available.")
      return
    for test_param in self._test_params:
      self.runTest(test_param)


if __name__ == "__main__":
  for index, (input_size_, filter_size_, output_size_, stride_,
              padding_) in enumerate(GetShrunkInceptionShapes()):
    setattr(FusedConv2DBiasActivationTest, "testInceptionFwd_" + str(index),
            GetInceptionFwdTest(input_size_, filter_size_, stride_, padding_))

  # TODO(b/35359731)
  # Fwd, BckInput, and BackFilter to test that for certain input parameter
  # set, winograd nonfused algorithm will be excluded from conv autotune. If
  # in such case, winograd nonfused algorithm is added as one option of the
  # conv autotune, and cuDNN version is smaller than 7, the following tests
  # will fail.
  ishape = [1, 400, 400, 1]
  fshape = [1, 1, 1, 256]
  oshape = [1, 400, 400, 256]
  setattr(FusedConv2DBiasActivationTest,
          "testInceptionFwd_No_Winograd_Nonfused",
          GetInceptionFwdTest(ishape, fshape, 1, "SAME", gpu_only=True))
  test.main()<|MERGE_RESOLUTION|>--- conflicted
+++ resolved
@@ -827,20 +827,12 @@
             maxval=1.0,
             dtype=dtypes.float32), -1.0, 1.0, dtypes.qint8)
 
-<<<<<<< HEAD
-    output_height = CalculateCovolvedOutputDim(input_height, filter_height,
-                                               vertical_stride, padding_type)
-    output_width = CalculateCovolvedOutputDim(input_width, filter_width,
-                                              horizontal_stride, padding_type)
-    tf_logging.info("output_height=", output_height, ", output_width=", 
-			output_width)
-=======
     output_height = CalculateConvolvedOutputDim(input_height, filter_height,
                                                 vertical_stride, padding_type)
     output_width = CalculateConvolvedOutputDim(input_width, filter_width,
                                                horizontal_stride, padding_type)
-    print("output_height=", output_height, ", output_width=", output_width)
->>>>>>> e49733b9
+    tf_logging.info("output_height=", output_height, ", output_width=", 
+			  output_width)
 
     side_input, _, _ = gen_array_ops.quantize_v2(
         random_ops.random_uniform(
