--- conflicted
+++ resolved
@@ -48,15 +48,10 @@
     'VariableClippingOptimizer',
     'MultitaskOptimizerWrapper',
     'clip_gradients_by_global_norm',
-<<<<<<< HEAD
-    'ElasticAverageOptimizer', 
+    'ElasticAverageOptimizer',
     'ElasticAverageCustomGetter',
     'ModelAverageOptimizer',
     'ModelAverageCustomGetter'
-=======
-    'ElasticAverageOptimizer',
-    'ElasticAverageCustomGetter'
->>>>>>> 81039455
 ]
 
 remove_undocumented(__name__, _allowed_symbols)