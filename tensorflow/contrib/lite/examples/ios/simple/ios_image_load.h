--- conflicted
+++ resolved
@@ -15,11 +15,4 @@
 #include <vector>
 #import <UIKit/UIKit.h>
 
-<<<<<<< HEAD
-std::vector<uint8_t> LoadImageFromUIImage(UIImage *img);
-=======
-std::vector<uint8_t> LoadImageFromFile(const char* file_name, int* out_width,
-                                       int* out_height, int* out_channels);
-
-#endif  // TENSORFLOW_EXAMPLES_IOS_IOS_IMAGE_LOAD_H_
->>>>>>> 6e0542b5
+std::vector<uint8_t> LoadImageFromUIImage(UIImage *img);