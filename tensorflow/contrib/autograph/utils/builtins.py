--- conflicted
+++ resolved
@@ -99,16 +99,13 @@
 
   if all(map(is_tf_print_compatible, values)):
     return logging_ops.Print(1, values)
-<<<<<<< HEAD
-=======
-
+<
   def flushed_print(*vals):
     print(*vals)
     sys.stdout.flush()
 
   return py_func.wrap_py_func(
       flushed_print, None, values, use_dummy_return=True)
->>>>>>> 1d5069d9
 
   def flushed_print(*vals):
     print(*vals)
