--- conflicted
+++ resolved
@@ -267,20 +267,13 @@
     """Initializes a DataFeeder instance.
 
     Args:
-<<<<<<< HEAD
       x: Feature Nd numpy matrix of shape `[n_samples, n_features, ...]` or dictionary of aforementioned.
-      y: Target vector, either floats for regression or class id for
+      y: label vector, either floats for regression or class id for
         classification. If matrix, will consider as a sequence
-        of targets. Can be `None` for unsupervised setting. Also supports dictionary of targets.
-=======
-      x: Feature Nd numpy matrix of shape `[n_samples, n_features, ...]`.
-      y: Label vector, either floats for regression or class id for
-        classification. If matrix, will consider as a sequence
-        of labels. Can be `None` for unsupervised setting.
->>>>>>> 20c3d37e
+        of labels. Can be `None` for unsupervised setting. Also supports dictionary of labels.
       n_classes: Number of classes, 0 and 1 are considered regression, `None`
         will pass through the input labels without one-hot conversion. Also, if y is dict, then
-        n_classes must be dict such that n_classes[key] = n_classes for target y[key], None otherwise.
+        n_classes must be dict such that n_classes[key] = n_classes for label y[key], None otherwise.
       batch_size: Mini-batch size to accumulate.
       shuffle: Whether to shuffle `x`.
       random_state: Numpy `RandomState` object to reproduce sampling.
@@ -288,13 +281,8 @@
         `StopIteration` exception.
 
     Attributes:
-<<<<<<< HEAD
       x: Input features (ndarray or dictionary of ndarrays).
-      y: Input target (ndarray or dictionary of ndarrays).
-=======
-      x: Input features.
-      y: Input label.
->>>>>>> 20c3d37e
+      y: Input label (ndarray or dictionary of ndarrays).
       n_classes: Number of classes (if `None`, pass through indices without
         one-hot conversion).
       batch_size: Mini-batch size to accumulate.
@@ -303,7 +291,6 @@
       input_dtype: DType of input (or dictionary of shapes).
       output_dtype: DType of output (or dictionary of shapes.
     """
-<<<<<<< HEAD
     x_is_dict, y_is_dict = isinstance(x, dict), y is not None and isinstance(y, dict)
     if isinstance(y, list):
       y = np.array(y)
@@ -313,12 +300,6 @@
       dict([(k, check_array(v, v.dtype)) for k, v in y.items()]) if x_is_dict else check_array(y, y.dtype)
 
     # self.n_classes is not None means we're converting raw target indices to one-hot.
-=======
-    self._x = check_array(x, dtype=x.dtype)
-    # self.n_classes is None means we're passing in raw label indices.
-    y_dtype = (
-        np.int64 if n_classes is not None and n_classes > 1 else np.float32)
->>>>>>> 20c3d37e
     if n_classes is not None:
       if not y_is_dict:
         assert (not isinstance(n_classes, dict))
@@ -335,7 +316,6 @@
       x_shape, y_shape, n_classes, batch_size)
 
     # Input dtype matches dtype of x.
-<<<<<<< HEAD
     self._input_dtype = dict([(k, _check_dtype(v.dtype)) for k, v in self._x.items()]) if x_is_dict \
       else _check_dtype(self._x.dtype)
 
@@ -349,14 +329,6 @@
           if key in self._output_dtype:
             self._output_dtype[key] = np.float32
 
-=======
-    self._input_dtype = _check_dtype(self._x.dtype)
-    # self.n_classes is None means we're passing in raw label indices
-    if n_classes is not None or self._y is None:
-      self._output_dtype = np.float32
-    else:
-      self._output_dtype = _check_dtype(self._y.dtype)
->>>>>>> 20c3d37e
     self._shuffle = shuffle
     self.random_state = np.random.RandomState(
       42) if random_state is None else random_state
@@ -519,7 +491,6 @@
       if self._output_placeholder is None:
         return feed_dict
 
-<<<<<<< HEAD
       # adding output placeholders
       if y_is_dict:
         for k, v in self._y.items():
@@ -529,26 +500,6 @@
       else:
         shape, dtype, n_classes = self.output_shape, self._output_dtype, self.n_classes
         feed_dict.update({self._output_placeholder.name: assign_label(self._y, shape, dtype, n_classes, batch_indices)})
-=======
-      # assign labels from random indices
-      self.output_shape[0] = batch_indices.shape[0]
-      out = np.zeros(self.output_shape, dtype=self._output_dtype)
-      for i in xrange(out.shape[0]):
-        sample = batch_indices[i]
-        # self.n_classes is None means we're passing in raw label indices
-        if self.n_classes is None:
-          out[i] = _access(self._y, sample)
-        else:
-          if self.n_classes > 1:
-            if len(self.output_shape) == 2:
-              out.itemset((i, int(_access(self._y, sample))), 1.0)
-            else:
-              for idx, value in enumerate(_access(self._y, sample)):
-                out.itemset(tuple([i, idx, value]), 1.0)
-          else:
-            out[i] = _access(self._y, sample)
-      feed_dict[self._output_placeholder.name] = out
->>>>>>> 20c3d37e
 
       return feed_dict
 
@@ -570,22 +521,13 @@
       x: iterator that returns for each element or dictionary of single element, returns features.
       y: iterator that returns for each element or dictionary of single element, returns 1 or many classes /
          regression values.
-<<<<<<< HEAD
       n_classes: indicator of how many classes the target has. Can be dictionary of how many classes each target
         in y in case y is a dictionary.
       batch_size: Mini batch size to accumulate. If set None then assumes iterator to return already batched element.
 
     Attributes:
       x: input features ( or dictionary of input features).
-      y: input target ( or dictionary of output features).
-=======
-      n_classes: indicator of how many classes the label has.
-      batch_size: Mini batch size to accumulate.
-
-    Attributes:
-      x: input features.
-      y: input label.
->>>>>>> 20c3d37e
+      y: input label ( or dictionary of output features).
       n_classes: number of classes.
       batch_size: mini batch size to accumulate.
       input_shape: shape of the input ( can be dictionary depending on x).
@@ -603,7 +545,6 @@
       y_first_el = None
       self._y = None
     self.n_classes = n_classes
-<<<<<<< HEAD
 
     x_is_dict, y_is_dict = isinstance(x_first_el, dict), y is not None and isinstance(y_first_el, dict)
     if y_is_dict and n_classes is not None:
@@ -636,21 +577,6 @@
     else:
       self._output_dtype = dict([(k, check_y_dtype(v)) for k, v in y_first_el.items()]) if y_is_dict \
         else (check_y_dtype(y_first_el) if y is not None else None)
-=======
-    x_first_el = ops.convert_to_tensor(x_first_el)
-    y_first_el = ops.convert_to_tensor(y_first_el) if y is not None else None
-    self.input_shape, self.output_shape, self._batch_size = _get_in_out_shape(
-        [1] + list(x_first_el.get_shape()),
-        [1] + list(y_first_el.get_shape()) if y is not None else None,
-        n_classes,
-        batch_size)
-    self._input_dtype = _check_dtype(x_first_el.dtype).as_numpy_dtype
-    # Output types are floats, due to both softmaxes and regression req.
-    if n_classes is not None and n_classes > 0:
-      self._output_dtype = np.float32
-    elif y is not None:
-      self._output_dtype = _check_dtype(y_first_el.dtype).as_numpy_dtype
->>>>>>> 20c3d37e
 
   def get_feed_params(self):
     """Function returns a dict with data feed params while training.
@@ -713,20 +639,10 @@
 
       if self.stopped:
         raise StopIteration
-<<<<<<< HEAD
 
       inp = init_array(self.input_shape, self._input_dtype)
       out = init_array(self.output_shape, self._output_dtype)
 
-=======
-      try:
-        inp = np.zeros(self.input_shape, dtype=self._input_dtype)
-      except TypeError as exc:
-        raise TypeError('Unrecognized dtype: {}. {}'.format(
-            self._input_dtype, exc))
-      if self._y is not None:
-        out = np.zeros(self.output_shape, dtype=self._output_dtype)
->>>>>>> 20c3d37e
       for i in xrange(self._batch_size):
         # Add handling when queue ends.
         try:
@@ -741,7 +657,6 @@
           break
 
         if self._y is not None:
-<<<<<<< HEAD
           next_out = six.next(self._y)
           out = put_data_array_or_dict(out, i, next_out, self.n_classes)
 
@@ -753,27 +668,6 @@
             if isinstance(out, dict) else {self._output_placeholder.name: out})
 
       return feed_dict
-=======
-          y = six.next(self._y)
-          if self.n_classes is not None and self.n_classes > 1:
-            if len(self.output_shape) == 2:
-              out.itemset((i, y), 1.0)
-            else:
-              for idx, value in enumerate(y):
-                out.itemset(tuple([i, idx, value]), 1.0)
-          else:
-            # The y itertor can sometimes return scalars or singleton lists.
-            try:
-              out[i] = y
-            except ValueError as _:
-              assert len(y) == 1, ('Expected singleton label, got {}'
-                                   .format(repr(y)))
-              out[i] = y[0]
-      if self._y is None:
-        return {self._input_placeholder.name: inp}
-      return {self._input_placeholder.name: inp,
-              self._output_placeholder.name: out}
->>>>>>> 20c3d37e
 
     return _feed_dict_fn
 
