--- conflicted
+++ resolved
@@ -51,14 +51,9 @@
          arrays of features or dictionary of array of features. If set, `input_fn` must
          be `None`.
       y: Vector or matrix [n_samples] or [n_samples, n_outputs] containing the
-<<<<<<< HEAD
-         target values (class labels in classification, real numbers in
+         label values (class labels in classification, real numbers in
          regression) or dictionary of multiple vectors/matrices. Can be iterator
          that returns array of targets or dictionary of array of targets. If set,
-=======
-         label values (class labels in classification, real numbers in
-         regression). Can be iterator that returns array of labels. If set,
->>>>>>> 20c3d37e
          `input_fn` must be `None`.
       input_fn: Input function returning a tuple of:
           features - Dictionary of string feature name to `Tensor` or `Tensor`.
