# Copyright 2016 The TensorFlow Authors. All Rights Reserved.
#
# Licensed under the Apache License, Version 2.0 (the "License");
# you may not use this file except in compliance with the License.
# You may obtain a copy of the License at
#
#     http://www.apache.org/licenses/LICENSE-2.0
#
# Unless required by applicable law or agreed to in writing, software
# distributed under the License is distributed on an "AS IS" BASIS,
# WITHOUT WARRANTIES OR CONDITIONS OF ANY KIND, either express or implied.
# See the License for the specific language governing permissions and
# limitations under the License.
# ==============================================================================

"""Experiment class collecting information needed for a single training run."""

from __future__ import absolute_import
from __future__ import division
from __future__ import print_function

import contextlib
import math
import os
import time

from tensorflow.contrib.framework import deprecated
from tensorflow.contrib.framework import deprecated_args
from tensorflow.contrib.framework.python.framework import experimental
from tensorflow.contrib.learn.python.learn import evaluable
from tensorflow.contrib.learn.python.learn import export_strategy
from tensorflow.contrib.learn.python.learn import monitors
from tensorflow.contrib.learn.python.learn import trainable
from tensorflow.contrib.learn.python.learn.estimators import run_config
from tensorflow.python.estimator import estimator as core_estimator
from tensorflow.python.framework import ops
from tensorflow.python.platform import tf_logging as logging
from tensorflow.python.training import basic_session_run_hooks
from tensorflow.python.training import saver
from tensorflow.python.training import server_lib
from tensorflow.python.util import compat


__all__ = ["Experiment"]


class Experiment(object):
  """Experiment is a class containing all information needed to train a model.

  After an experiment is created (by passing an Estimator and inputs for
  training and evaluation), an Experiment instance knows how to invoke training
  and eval loops in a sensible fashion for distributed training.
  """

  # TODO(ispir): remove delay_workers_by_global_step and make global step based
  # waiting as only behavior.
  @deprecated_args(
      "2016-10-23",
      "local_eval_frequency is deprecated as local_run will be renamed to "
      "train_and_evaluate. Use min_eval_frequency and call train_and_evaluate "
      "instead. Note, however, that the default for min_eval_frequency is 1, "
      "meaning models will be evaluated every time a new checkpoint is "
      "available. In contrast, the default for local_eval_frequency is None, "
      "resulting in evaluation occurring only after training has completed. "
      "min_eval_frequency is ignored when calling the deprecated local_run.",
      "local_eval_frequency")
  def __init__(self,
               estimator,
               train_input_fn,
               eval_input_fn,
               eval_metrics=None,
               train_steps=None,
               eval_steps=100,
               train_monitors=None,
               eval_hooks=None,
               local_eval_frequency=None,
               eval_delay_secs=120,
               continuous_eval_throttle_secs=60,
               min_eval_frequency=None,
               delay_workers_by_global_step=False,
               export_strategies=None,
               train_steps_per_iteration=None):
    """Constructor for `Experiment`.

    Creates an Experiment instance. None of the functions passed to this
    constructor are executed at construction time. They are stored and used
    when a method is executed which requires it.

    Args:
      estimator: Object implementing Estimator interface, which could be a
        combination of ${tf.contrib.learn.Trainable} and
        ${tf.contrib.learn.Evaluable} (deprecated), or
        ${tf.estimator.`Estimator}.
      train_input_fn: function, returns features and labels for training.
      eval_input_fn: function, returns features and labels for evaluation. If
        `eval_steps` is `None`, this should be configured only to produce for a
        finite number of batches (generally, 1 epoch over the evaluation data).
      eval_metrics: `dict` of string, metric function. If `None`, default set
        is used. This should be `None` if the `estimator` is
        ${tf.estimator.Estimator}. If metrics are provided they will be
        *appended* to the default set.
      train_steps: Perform this many steps of training. `None`, the default,
        means train forever.
      eval_steps: `evaluate` runs until input is exhausted (or another exception
        is raised), or for `eval_steps` steps, if specified.
      train_monitors: A list of monitors to pass to the `Estimator`'s `fit`
        function.
      eval_hooks: A list of `SessionRunHook` hooks to pass to the
        `Estimator`'s `evaluate` function.
      local_eval_frequency: (applies only to local_run) Frequency of running
        eval in steps. If `None`, runs evaluation only at the end of training.
      eval_delay_secs: Start evaluating after waiting for this many seconds.
      continuous_eval_throttle_secs: Do not re-evaluate unless the last
        evaluation was started at least this many seconds ago for
        continuous_eval().
      min_eval_frequency: (applies only to train_and_evaluate). the minimum
        number of steps between evaluations. Of course, evaluation does not
        occur if no new snapshot is available, hence, this is the minimum.
        If 0, the evaluation will only happen after training.
        If None, defaults to 1, unless model_dir is on GCS, in which case the
        default is 1000.
      delay_workers_by_global_step: if `True` delays training workers
        based on global step instead of time.
      export_strategies: Iterable of `ExportStrategy`s, or a single one, or
        `None`.
      train_steps_per_iteration: (applies only to continuous_train_and_eval).
        Perform this many (integer) number of train steps for each
        training-evaluation iteration. With a small value, the model will be
        evaluated more frequently with more checkpoints saved. If `None`, will
        use a default value (which is smaller than `train_steps` if provided).

    Raises:
      ValueError: if `estimator` does not implement Estimator interface,
        or if export_strategies has the wrong type.
    """
    if isinstance(estimator, core_estimator.Estimator):
      self._core_estimator_used = True
      if eval_metrics is not None:
        raise ValueError(
            "`eval_metrics` must be `None` with `tf.estimator.Estimator`")
    else:
      self._core_estimator_used = False
      if not isinstance(estimator, evaluable.Evaluable):
        raise ValueError(
            "`estimator` must implement `tf.contrib.learn.Evaluable` "
            "or `tf.estimator.Estimator`.")
      if not isinstance(estimator, trainable.Trainable):
        raise ValueError(
            "`estimator` must implement `tf.contrib.learn.Trainable`"
            "or `tf.estimator.`Estimator`.")

    super(Experiment, self).__init__()
    # Immutable fields.
    self._estimator = estimator
    self._train_input_fn = train_input_fn
    self._eval_input_fn = eval_input_fn
    self._eval_metrics = eval_metrics
    self._train_steps = train_steps
    self._eval_steps = eval_steps
    self._local_eval_frequency = local_eval_frequency
    self._eval_delay_secs = eval_delay_secs
    self._continuous_eval_throttle_secs = continuous_eval_throttle_secs
    # Using 1 on a non-cached file system requires a lot of overhead to
    # read the checkpoint state file. This is particular bad on GCS, so
    # we use a different default. This is a temporary band-aid, to be
    # fixed holistically later (b/36498507).
    default_min_eval_frequency = 1000 if _is_gcs(estimator.model_dir) else 1
    self._min_eval_frequency = min_eval_frequency if (
        min_eval_frequency is not None) else default_min_eval_frequency
    self._delay_workers_by_global_step = delay_workers_by_global_step
    self._train_monitors = train_monitors[:] if train_monitors else []
    self._eval_hooks = eval_hooks[:] if eval_hooks else []
    self._set_export_strategies(export_strategies)

    self._train_steps_per_iteration = train_steps_per_iteration
    if (self._train_steps_per_iteration is not None and
        not isinstance(self._train_steps_per_iteration, int)):
      raise ValueError(
          "`train_steps_per_iteration` must be an integer.")

  @property
  def estimator(self):
    return self._estimator

  @property
  def eval_metrics(self):
    return self._eval_metrics

  @property
  def train_steps(self):
    return self._train_steps

  @property
  def eval_steps(self):
    return self._eval_steps

  def _set_export_strategies(self, values):  # pylint: disable=missing-docstring
    export_strategies = []
    if values:
      if isinstance(values, export_strategy.ExportStrategy):
        export_strategies.append(values)
      else:
        for value in values:
          if not isinstance(value, export_strategy.ExportStrategy):
            raise ValueError("`export_strategies` must be an ExportStrategy,"
                             " an iterable of ExportStrategy, or `None`,"
                             " found %s." % value)
          export_strategies.append(value)
    self._export_strategies = tuple(export_strategies)

  def extend_train_hooks(self, additional_hooks):
    """Extends the hooks for training."""
    self._train_monitors.extend(additional_hooks)

  def reset_export_strategies(self, new_export_strategies=None):
    """Resets the export strategies with the `new_export_strategies`.

    Args:
      new_export_strategies: A new list of `ExportStrategy`s, or a single one,
        or None.

    Returns:
      The old export strategies.
    """
    old_export_strategies = self._export_strategies
    self._set_export_strategies(new_export_strategies)
    return old_export_strategies

  def train(self, delay_secs=None):
    """Fit the estimator using the training data.

    Train the estimator for `self._train_steps` steps, after waiting for
    `delay_secs` seconds. If `self._train_steps` is `None`, train forever.

    Args:
      delay_secs: Start training after this many seconds.

    Returns:
      The trained estimator.
    """
    start = time.time()

    # Start the server, if needed. It's important to start the server before
    # we (optionally) sleep for the case where no device_filters are set.
    # Otherwise, the servers will wait to connect to each other before starting
    # to train. We might as well start as soon as we can.
    config = self._estimator.config
    if (config.environment != run_config.Environment.LOCAL and
        config.environment != run_config.Environment.GOOGLE and
        config.cluster_spec and config.master):
      self._start_server()

    extra_hooks = []
    if delay_secs is None:
      task_id = self._estimator.config.task_id or 0
      if self._delay_workers_by_global_step:
        # Wait 5500 global steps for the second worker. Each worker waits more
        # then previous one but with a diminishing number of steps.
        extra_hooks.append(
            basic_session_run_hooks.GlobalStepWaiterHook(
                int(8000.0 * math.log(task_id + 1))))
        delay_secs = 0
      else:
        # Wait 5 secs more for each new worker up to 60 secs.
        delay_secs = min(60, task_id * 5)

    if delay_secs > 0:
      elapsed_secs = time.time() - start
      remaining = delay_secs - elapsed_secs
      logging.info("Waiting %d secs before starting training.", remaining)
      time.sleep(delay_secs)

    return self._call_train(input_fn=self._train_input_fn,
                            max_steps=self._train_steps,
                            hooks=self._train_monitors + extra_hooks)

  def evaluate(self, delay_secs=None):
    """Evaluate on the evaluation data.

    Runs evaluation on the evaluation data and returns the result. Runs for
    `self._eval_steps` steps, or if it's `None`, then run until input is
    exhausted or another exception is raised. Start the evaluation after
    `delay_secs` seconds, or if it's `None`, defaults to using
    `self._eval_delay_secs` seconds.

    Args:
      delay_secs: Start evaluating after this many seconds. If `None`, defaults
        to using `self._eval_delays_secs`.

    Returns:
      The result of the `evaluate` call to the `Estimator`.
    """
    if delay_secs is None:
      delay_secs = self._eval_delay_secs

    if delay_secs:
      logging.info("Waiting %d secs before starting eval.", delay_secs)
      time.sleep(delay_secs)

    return self._call_evaluate(input_fn=self._eval_input_fn,
                               steps=self._eval_steps,
                               metrics=self._eval_metrics,
                               name="one_pass",
                               hooks=self._eval_hooks)

  @deprecated(
      "2016-10-23",
      "local_run will be renamed to train_and_evaluate and the new default "
      "behavior will be to run evaluation every time there is a new "
      "checkpoint.")
  def local_run(self):
    with _new_attr_context(self, "_min_eval_frequency"):
      self._min_eval_frequency = self._local_eval_frequency
      return self.train_and_evaluate()

  # TODO(xiejw): Allow continuous_eval_predicate_fn to be passed via constructor
  # once stopping all jobs is implemented.
  def _continuous_eval(self,
                       input_fn,
                       name,
                       delay_secs,
                       throttle_delay_secs,
                       evaluate_checkpoint_only_once=True,
                       continuous_eval_predicate_fn=None):
    """Run continuous eval.

    Runs infinite eval on the evaluation data set. This function starts
    evaluating after `delay_secs` seconds and then runs no more than one
    evaluation (with `self._eval_steps` steps each time) per
    `throttle_delay_secs`. If `train_steps` is not None, will return after
    global_step reaches `train_steps`.

    Args:
      input_fn: The input to use for this eval.
      name: A string appended to the folder name of evaluation results.
      delay_secs: Start evaluating after this many seconds. If None, defaults to
        self._eval_delay_secs.
      throttle_delay_secs: Do not re-evaluate unless the last evaluation was
        started at least this many seconds ago. If None, defaults to
        self._continuous_eval_throttle_secs.
      evaluate_checkpoint_only_once: Whether to skip evaluation of checkpoints
        that have already been evaluated. Default is `True`.
      continuous_eval_predicate_fn: A predicate function determining whether to
        continue eval after each iteration. `predicate_fn` takes the evaluation
        results as arguments. At the beginning of evaluation, the passed eval
        results will be None so it's expected that the predicate function
        handles that gracefully. When `predicate_fn` is not specified,
        continuous eval will run in an infinite loop (if `train_steps` is None)
        or exit once global step reaches `train_steps`.

    Raises:
      ValueError: if `continuous_eval_predicate_fn` is neither None nor
        callable.
    """
    if (continuous_eval_predicate_fn is not None and
        not callable(continuous_eval_predicate_fn)):
      raise ValueError(
          "`continuous_eval_predicate_fn` must be a callable, or None.")

    if delay_secs is None:
      delay_secs = self._eval_delay_secs
    if throttle_delay_secs is None:
      throttle_delay_secs = self._continuous_eval_throttle_secs

    if delay_secs:
      logging.info("Waiting %f secs before starting eval.", delay_secs)
      time.sleep(delay_secs)

    previous_path = None
    eval_result = None
    last_warning_time = 0
    while (not continuous_eval_predicate_fn or
           continuous_eval_predicate_fn(eval_result)):
      # Exit if we have already reached number of steps to train.
      if self._has_training_stopped(eval_result):
        logging.info("Exiting continuous eval, global_step=%s >= "
                     "train_step=%s",
                     eval_result[ops.GraphKeys.GLOBAL_STEP],
                     self._train_steps)
        return

      start = time.time()

      error_msg = None
      latest_path = saver.latest_checkpoint(self._estimator.model_dir)
      if not latest_path:
        error_msg = ("Estimator is not fitted yet. "
                     "Will start an evaluation when a checkpoint is ready.")
      elif evaluate_checkpoint_only_once and latest_path == previous_path:
        error_msg = "No new checkpoint ready for evaluation."

      if error_msg:
        # Print warning message every 10 mins.
        eval_result = {}
        if time.time() - last_warning_time > 600:
          logging.warning(error_msg)
          last_warning_time = time.time()
      else:
        eval_result = self._call_evaluate(input_fn=input_fn,
                                          steps=self._eval_steps,
                                          metrics=self._eval_metrics,
                                          name=name,
                                          checkpoint_path=latest_path,
                                          hooks=self._eval_hooks)
        # Ensure eval result is not None for next round of evaluation.
        if not eval_result:
          eval_result = {}

        self._maybe_export(eval_result, checkpoint_path=latest_path)

        # Clear warning timer and update last evaluated checkpoint
        last_warning_time = 0
        previous_path = latest_path

      duration = time.time() - start
      if duration < throttle_delay_secs:
        difference = throttle_delay_secs - duration
        logging.info("Waiting %f secs before starting next eval run.",
                     difference)
        time.sleep(difference)

  def _has_training_stopped(self, eval_result):
    """Determines whether the training has stopped."""
    if not eval_result:
      return False

    global_step = eval_result.get(ops.GraphKeys.GLOBAL_STEP)
    return global_step and self._train_steps and (
        global_step >= self._train_steps)

  def continuous_eval(self,
                      delay_secs=None,
                      throttle_delay_secs=None,
                      evaluate_checkpoint_only_once=True,
                      continuous_eval_predicate_fn=None):
    self._continuous_eval(
        self._eval_input_fn,
        name="continuous",
        delay_secs=delay_secs,
        throttle_delay_secs=throttle_delay_secs,
        evaluate_checkpoint_only_once=evaluate_checkpoint_only_once,
        continuous_eval_predicate_fn=continuous_eval_predicate_fn)

  def continuous_eval_on_train_data(self,
                                    delay_secs=None,
                                    throttle_delay_secs=None,
                                    continuous_eval_predicate_fn=None):
    self._continuous_eval(
        self._train_input_fn,
        name="continuous_on_train_data",
        delay_secs=delay_secs,
        throttle_delay_secs=throttle_delay_secs,
        continuous_eval_predicate_fn=continuous_eval_predicate_fn)

  def train_and_evaluate(self):
    """Interleaves training and evaluation.

    The frequency of evaluation is controlled by the constructor arg
    `min_eval_frequency`. When this parameter is 0, evaluation happens
    only after training has completed. Note that evaluation cannot happen
    more frequently than checkpoints are taken. If no new snapshots are
    available when evaluation is supposed to occur, then evaluation doesn't
    happen for another `min_eval_frequency` steps (assuming a checkpoint is
    available at that point). Thus, settings `min_eval_frequency` to 1 means
    that the model will be evaluated everytime there is a new checkpoint.

    This is particular useful for a "Master" task in the cloud, whose
    responsibility it is to take checkpoints, evaluate those checkpoints,
    and write out summaries. Participating in training as the supervisor
    allows such a task to accomplish the first and last items, while
    performing evaluation allows for the second.

    Returns:
      The result of the `evaluate` call to the `Estimator` as well as the
      export results using the specified `ExportStrategy`.
    """
    # The directory to which evaluation summaries are written are determined
    # by adding a suffix to 'eval'; that suffix is the 'name' parameter to
    # the various evaluate(...) methods. By setting it to None, we force
    # the directory name to simply be 'eval'.
    eval_dir_suffix = None

    # We set every_n_steps to 1, but evaluation only occurs when a new
    # snapshot is available. If, by the time we finish evaluation
    # there is a new snapshot, then we just evaluate again. Otherwise,
    # we keep training until one becomes available.
    with _new_attr_context(self, "_train_monitors"):
      self._train_monitors = self._train_monitors or []
      if self._min_eval_frequency:
        self._train_monitors += [monitors.ValidationMonitor(
            input_fn=self._eval_input_fn, eval_steps=self._eval_steps,
            metrics=self._eval_metrics, every_n_steps=self._min_eval_frequency,
            name=eval_dir_suffix, hooks=self._eval_hooks
        )]
      self.train(delay_secs=0)

    eval_result = self._call_evaluate(input_fn=self._eval_input_fn,
                                      steps=self._eval_steps,
                                      metrics=self._eval_metrics,
                                      name=eval_dir_suffix,
                                      hooks=self._eval_hooks)
    export_results = self._maybe_export(eval_result)
    return eval_result, export_results

  @experimental
  def continuous_train_and_eval(self,
                                continuous_eval_predicate_fn=None):
    """Interleaves training and evaluation.

    The frequency of evaluation is controlled by the `train_steps_per_iteration`
    (via constructor). The model will be first trained for
    `train_steps_per_iteration`, and then be evaluated in turns.

    This method is intended for single machine usage.

    This differs from `train_and_evaluate` as follows:
      1. The procedure will have train and evaluation in turns. The model
      will be trained for a number of steps (usually smaller than `train_steps`
      if provided) and then be evaluated.  `train_and_evaluate` will train the
      model for `train_steps` (no small training iterations).

      2. Due to the different approach this schedule takes, it leads to two
      differences in resource control. First, the resources (e.g., memory) used
      by training will be released before evaluation (`train_and_evaluate` takes
      double resources). Second, more checkpoints will be saved as a checkpoint
<<<<<<< HEAD
      is generated at the end of each small training iteration.
=======
      is generated at the end of each trainning iteration.

      3. As the estimator.train starts from scratch (new graph, new states for
      input, etc) at each iteration, it is recommended to have the
      `train_steps_per_iteration` larger. It is also recommended to shuffle your
      input.
>>>>>>> 4d1c869b

    Args:
      continuous_eval_predicate_fn: A predicate function determining whether to
        continue after each iteration. `predicate_fn` takes the evaluation
        results as its arguments. At the beginning of evaluation, the passed
        eval results will be None so it's expected that the predicate function
        handles that gracefully. When `predicate_fn` is not specified, this will
        run in an infinite loop or exit when global_step reaches `train_steps`.

    Returns:
      A tuple of the result of the `evaluate` call to the `Estimator` and the
      export results using the specified `ExportStrategy`.

    Raises:
      ValueError: if `continuous_eval_predicate_fn` is neither None nor
        callable.
    """

    if (continuous_eval_predicate_fn is not None and
        not callable(continuous_eval_predicate_fn)):
      raise ValueError(
          "`continuous_eval_predicate_fn` must be a callable, or None.")

    eval_result = None

    # Set the default value for train_steps_per_iteration, which will be
    # overridden by other settings.
    train_steps_per_iteration = 1000
    if self._train_steps_per_iteration is not None:
      train_steps_per_iteration = self._train_steps_per_iteration
    elif self._train_steps is not None:
      train_steps_per_iteration = int(self._train_steps / 10)

    while (not continuous_eval_predicate_fn or
           continuous_eval_predicate_fn(eval_result)):

      if self._has_training_stopped(eval_result):
        # Exits once max steps of training is satisfied.
        logging.info("Stop training model as max steps reached")
        break

      logging.info("Training model for %s steps", train_steps_per_iteration)
      self._call_train(input_fn=self._train_input_fn,
                       steps=train_steps_per_iteration,
                       hooks=self._train_monitors)

      logging.info("Evaluating model now.")
      eval_result = self._call_evaluate(input_fn=self._eval_input_fn,
                                        steps=self._eval_steps,
                                        metrics=self._eval_metrics,
                                        name="one_pass",
                                        hooks=self._eval_hooks)

    return eval_result, self._maybe_export(eval_result)

  def _maybe_export(self, eval_result, checkpoint_path=None):
    """Export the Estimator using export_fn, if defined."""
    export_dir_base = os.path.join(
        compat.as_bytes(self._estimator.model_dir),
        compat.as_bytes("export"))

    export_results = []
    for strategy in self._export_strategies:
      export_results.append(
          strategy.export(
              self._estimator,
              os.path.join(
                  compat.as_bytes(export_dir_base),
                  compat.as_bytes(strategy.name)),
              checkpoint_path=checkpoint_path,
              eval_result=eval_result))

    return export_results

  def run_std_server(self):
    """Starts a TensorFlow server and joins the serving thread.

    Typically used for parameter servers.

    Raises:
      ValueError: if not enough information is available in the estimator's
        config to create a server.
    """
    self._start_server().join()

  def test(self):
    """Tests training, evaluating and exporting the estimator for a single step.

    Returns:
      The result of the `evaluate` call to the `Estimator`.
    """
    self._call_train(input_fn=self._train_input_fn,
                     steps=1,
                     hooks=self._train_monitors)

    eval_result = self._call_evaluate(input_fn=self._eval_input_fn,
                                      steps=1,
                                      metrics=self._eval_metrics,
                                      name="one_pass")
    _ = self._maybe_export(eval_result)

    return eval_result

  def _start_server(self):
    """Creates, starts, and returns a server_lib.Server."""
    config = self._estimator.config
    if (not config.cluster_spec or not config.task_type or not config.master or
        config.task_id is None):
      raise ValueError("Could not start server; be sure to specify "
                       "cluster_spec, task_type, master, and task in "
                       "RunConfig or set the TF_CONFIG environment variable.")
    server = server_lib.Server(
        config.cluster_spec,
        job_name=config.task_type,
        task_index=config.task_id,
        config=config.tf_config,
        start=False)
    server.start()
    return server

  def _call_train(self, _sentinel=None,  # pylint: disable=invalid-name,
                  input_fn=None, steps=None, hooks=None, max_steps=None):
    if _sentinel is not None:
      raise ValueError("_call_train should be called with keyword args only")

    # Estimator in core cannot work with monitors. We need to convert them
    # to hooks. For Estimator in contrib, it is converted internally. So, it is
    # safe to convert for both cases.
    hooks = monitors.replace_monitors_with_hooks(hooks, self._estimator)
    if self._core_estimator_used:
      return self._estimator.train(input_fn=input_fn,
                                   steps=steps,
                                   max_steps=max_steps,
                                   hooks=hooks)
    else:
      return self._estimator.fit(input_fn=input_fn,
                                 steps=steps,
                                 max_steps=max_steps,
                                 monitors=hooks)

  def _call_evaluate(self, _sentinel=None,  # pylint: disable=invalid-name,
                     input_fn=None, steps=None, metrics=None, name=None,
                     checkpoint_path=None, hooks=None):
    if _sentinel is not None:
      raise ValueError("_call_evaluate should be called with keyword args only")

    if self._core_estimator_used:
      if metrics is not None:
        raise ValueError(
            "`eval_metrics` must be `None` with `tf.estimator.Estimator`")
      return self._estimator.evaluate(input_fn=input_fn,
                                      steps=steps,
                                      name=name,
                                      checkpoint_path=checkpoint_path,
                                      hooks=hooks)
    else:
      return self._estimator.evaluate(input_fn=input_fn,
                                      steps=steps,
                                      metrics=metrics,
                                      name=name,
                                      checkpoint_path=checkpoint_path,
                                      hooks=hooks)


@contextlib.contextmanager
def _new_attr_context(obj, attr):
  """Creates a new context in which an object's attribute can be changed.

  This creates a context in which an object's attribute can be changed.
  Once the context is exited, the attribute reverts to its original value.

  Args:
    obj: An object whose attribute to restore at the end of the context.
    attr: An attribute to remember and restore at the end of the context.

  Yields:
    Context.

  Example:
    my_obj.x = 1
    with _new_attr_context(my_obj, "x"):
      my_obj.x = 2
      print(my_obj.x)
    print(my_obj.x)
  """
  saved = getattr(obj, attr)
  try:
    yield
  finally:
    setattr(obj, attr, saved)


def _is_gcs(model_dir):
  return model_dir and model_dir.startswith("gs://")<|MERGE_RESOLUTION|>--- conflicted
+++ resolved
@@ -523,16 +523,12 @@
       differences in resource control. First, the resources (e.g., memory) used
       by training will be released before evaluation (`train_and_evaluate` takes
       double resources). Second, more checkpoints will be saved as a checkpoint
-<<<<<<< HEAD
-      is generated at the end of each small training iteration.
-=======
       is generated at the end of each trainning iteration.
 
       3. As the estimator.train starts from scratch (new graph, new states for
       input, etc) at each iteration, it is recommended to have the
       `train_steps_per_iteration` larger. It is also recommended to shuffle your
       input.
->>>>>>> 4d1c869b
 
     Args:
       continuous_eval_predicate_fn: A predicate function determining whether to
