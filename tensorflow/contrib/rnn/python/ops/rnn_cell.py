# Copyright 2015 The TensorFlow Authors. All Rights Reserved.
#
# Licensed under the Apache License, Version 2.0 (the "License");
# you may not use this file except in compliance with the License.
# You may obtain a copy of the License at
#
#     http://www.apache.org/licenses/LICENSE-2.0
#
# Unless required by applicable law or agreed to in writing, software
# distributed under the License is distributed on an "AS IS" BASIS,
# WITHOUT WARRANTIES OR CONDITIONS OF ANY KIND, either express or implied.
# See the License for the specific language governing permissions and
# limitations under the License.
# ==============================================================================

"""Module for constructing RNN Cells."""
from __future__ import absolute_import
from __future__ import division
from __future__ import print_function

import collections
import math

from tensorflow.contrib.compiler import jit
from tensorflow.contrib.layers.python.layers import layers
from tensorflow.python.framework import dtypes
from tensorflow.python.framework import op_def_registry
from tensorflow.python.framework import ops
from tensorflow.python.ops import array_ops
from tensorflow.python.ops import clip_ops
from tensorflow.python.ops import init_ops
from tensorflow.python.ops import math_ops
from tensorflow.python.ops import nn_ops
from tensorflow.python.ops import random_ops
from tensorflow.python.ops import rnn_cell_impl
from tensorflow.python.ops import variable_scope as vs
from tensorflow.python.platform import tf_logging as logging
from tensorflow.python.util import nest


def _get_concat_variable(name, shape, dtype, num_shards):
  """Get a sharded variable concatenated into one tensor."""
  sharded_variable = _get_sharded_variable(name, shape, dtype, num_shards)
  if len(sharded_variable) == 1:
    return sharded_variable[0]

  concat_name = name + "/concat"
  concat_full_name = vs.get_variable_scope().name + "/" + concat_name + ":0"
  for value in ops.get_collection(ops.GraphKeys.CONCATENATED_VARIABLES):
    if value.name == concat_full_name:
      return value

  concat_variable = array_ops.concat(sharded_variable, 0, name=concat_name)
  ops.add_to_collection(ops.GraphKeys.CONCATENATED_VARIABLES,
                        concat_variable)
  return concat_variable


def _get_sharded_variable(name, shape, dtype, num_shards):
  """Get a list of sharded variables with the given dtype."""
  if num_shards > shape[0]:
    raise ValueError("Too many shards: shape=%s, num_shards=%d" %
                     (shape, num_shards))
  unit_shard_size = int(math.floor(shape[0] / num_shards))
  remaining_rows = shape[0] - unit_shard_size * num_shards

  shards = []
  for i in range(num_shards):
    current_size = unit_shard_size
    if i < remaining_rows:
      current_size += 1
    shards.append(vs.get_variable(name + "_%d" % i, [current_size] + shape[1:],
                                  dtype=dtype))
  return shards


class CoupledInputForgetGateLSTMCell(rnn_cell_impl.RNNCell):
  """Long short-term memory unit (LSTM) recurrent network cell.

  The default non-peephole implementation is based on:

    http://deeplearning.cs.cmu.edu/pdfs/Hochreiter97_lstm.pdf

  S. Hochreiter and J. Schmidhuber.
  "Long Short-Term Memory". Neural Computation, 9(8):1735-1780, 1997.

  The peephole implementation is based on:

    https://research.google.com/pubs/archive/43905.pdf

  Hasim Sak, Andrew Senior, and Francoise Beaufays.
  "Long short-term memory recurrent neural network architectures for
   large scale acoustic modeling." INTERSPEECH, 2014.

  The coupling of input and forget gate is based on:

    http://arxiv.org/pdf/1503.04069.pdf

  Greff et al. "LSTM: A Search Space Odyssey"

  The class uses optional peep-hole connections, and an optional projection
  layer.
  """

  def __init__(self, num_units, use_peepholes=False,
               initializer=None, num_proj=None, proj_clip=None,
               num_unit_shards=1, num_proj_shards=1,
               forget_bias=1.0, state_is_tuple=True,
               activation=math_ops.tanh, reuse=None):
    """Initialize the parameters for an LSTM cell.

    Args:
      num_units: int, The number of units in the LSTM cell
      use_peepholes: bool, set True to enable diagonal/peephole connections.
      initializer: (optional) The initializer to use for the weight and
        projection matrices.
      num_proj: (optional) int, The output dimensionality for the projection
        matrices.  If None, no projection is performed.
      proj_clip: (optional) A float value.  If `num_proj > 0` and `proj_clip` is
      provided, then the projected values are clipped elementwise to within
      `[-proj_clip, proj_clip]`.
      num_unit_shards: How to split the weight matrix.  If >1, the weight
        matrix is stored across num_unit_shards.
      num_proj_shards: How to split the projection matrix.  If >1, the
        projection matrix is stored across num_proj_shards.
      forget_bias: Biases of the forget gate are initialized by default to 1
        in order to reduce the scale of forgetting at the beginning of
        the training.
      state_is_tuple: If True, accepted and returned states are 2-tuples of
        the `c_state` and `m_state`.  By default (False), they are concatenated
        along the column axis.  This default behavior will soon be deprecated.
      activation: Activation function of the inner states.
      reuse: (optional) Python boolean describing whether to reuse variables
        in an existing scope.  If not `True`, and the existing scope already has
        the given variables, an error is raised.
    """
    super(CoupledInputForgetGateLSTMCell, self).__init__(_reuse=reuse)
    if not state_is_tuple:
      logging.warn(
          "%s: Using a concatenated state is slower and will soon be "
          "deprecated.  Use state_is_tuple=True.", self)
    self._num_units = num_units
    self._use_peepholes = use_peepholes
    self._initializer = initializer
    self._num_proj = num_proj
    self._proj_clip = proj_clip
    self._num_unit_shards = num_unit_shards
    self._num_proj_shards = num_proj_shards
    self._forget_bias = forget_bias
    self._state_is_tuple = state_is_tuple
    self._activation = activation
    self._reuse = reuse

    if num_proj:
      self._state_size = (rnn_cell_impl.LSTMStateTuple(num_units, num_proj)
                          if state_is_tuple else num_units + num_proj)
      self._output_size = num_proj
    else:
      self._state_size = (rnn_cell_impl.LSTMStateTuple(num_units, num_units)
                          if state_is_tuple else 2 * num_units)
      self._output_size = num_units

  @property
  def state_size(self):
    return self._state_size

  @property
  def output_size(self):
    return self._output_size

  def call(self, inputs, state):
    """Run one step of LSTM.

    Args:
      inputs: input Tensor, 2D, batch x num_units.
      state: if `state_is_tuple` is False, this must be a state Tensor,
        `2-D, batch x state_size`.  If `state_is_tuple` is True, this must be a
        tuple of state Tensors, both `2-D`, with column sizes `c_state` and
        `m_state`.

    Returns:
      A tuple containing:
      - A `2-D, [batch x output_dim]`, Tensor representing the output of the
        LSTM after reading `inputs` when previous state was `state`.
        Here output_dim is:
           num_proj if num_proj was set,
           num_units otherwise.
      - Tensor(s) representing the new state of LSTM after reading `inputs` when
        the previous state was `state`.  Same type and shape(s) as `state`.

    Raises:
      ValueError: If input size cannot be inferred from inputs via
        static shape inference.
    """
    sigmoid = math_ops.sigmoid

    num_proj = self._num_units if self._num_proj is None else self._num_proj

    if self._state_is_tuple:
      (c_prev, m_prev) = state
    else:
      c_prev = array_ops.slice(state, [0, 0], [-1, self._num_units])
      m_prev = array_ops.slice(state, [0, self._num_units], [-1, num_proj])

    dtype = inputs.dtype
    input_size = inputs.get_shape().with_rank(2)[1]
    if input_size.value is None:
      raise ValueError("Could not infer input size from inputs.get_shape()[-1]")
    concat_w = _get_concat_variable(
        "W", [input_size.value + num_proj, 3 * self._num_units],
        dtype, self._num_unit_shards)

    b = vs.get_variable(
        "B",
        shape=[3 * self._num_units],
        initializer=init_ops.zeros_initializer(),
        dtype=dtype)

    # j = new_input, f = forget_gate, o = output_gate
    cell_inputs = array_ops.concat([inputs, m_prev], 1)
    lstm_matrix = nn_ops.bias_add(math_ops.matmul(cell_inputs, concat_w), b)
    j, f, o = array_ops.split(value=lstm_matrix, num_or_size_splits=3, axis=1)

    # Diagonal connections
    if self._use_peepholes:
      w_f_diag = vs.get_variable(
          "W_F_diag", shape=[self._num_units], dtype=dtype)
      w_o_diag = vs.get_variable(
          "W_O_diag", shape=[self._num_units], dtype=dtype)

    if self._use_peepholes:
      f_act = sigmoid(f + self._forget_bias + w_f_diag * c_prev)
    else:
      f_act = sigmoid(f + self._forget_bias)
    c = (f_act * c_prev + (1 - f_act) * self._activation(j))

    if self._use_peepholes:
      m = sigmoid(o + w_o_diag * c) * self._activation(c)
    else:
      m = sigmoid(o) * self._activation(c)

    if self._num_proj is not None:
      concat_w_proj = _get_concat_variable(
          "W_P", [self._num_units, self._num_proj],
          dtype, self._num_proj_shards)

      m = math_ops.matmul(m, concat_w_proj)
      if self._proj_clip is not None:
        # pylint: disable=invalid-unary-operand-type
        m = clip_ops.clip_by_value(m, -self._proj_clip, self._proj_clip)
        # pylint: enable=invalid-unary-operand-type

    new_state = (rnn_cell_impl.LSTMStateTuple(c, m)
                 if self._state_is_tuple else array_ops.concat([c, m], 1))
    return m, new_state


class TimeFreqLSTMCell(rnn_cell_impl.RNNCell):
  """Time-Frequency Long short-term memory unit (LSTM) recurrent network cell.

  This implementation is based on:

    Tara N. Sainath and Bo Li
    "Modeling Time-Frequency Patterns with LSTM vs. Convolutional Architectures
    for LVCSR Tasks." submitted to INTERSPEECH, 2016.

  It uses peep-hole connections and optional cell clipping.
  """

  def __init__(self, num_units, use_peepholes=False,
               cell_clip=None, initializer=None,
               num_unit_shards=1, forget_bias=1.0,
               feature_size=None, frequency_skip=None,
               reuse=None):
    """Initialize the parameters for an LSTM cell.

    Args:
      num_units: int, The number of units in the LSTM cell
      use_peepholes: bool, set True to enable diagonal/peephole connections.
      cell_clip: (optional) A float value, if provided the cell state is clipped
        by this value prior to the cell output activation.
      initializer: (optional) The initializer to use for the weight and
        projection matrices.
      num_unit_shards: int, How to split the weight matrix.  If >1, the weight
        matrix is stored across num_unit_shards.
      forget_bias: float, Biases of the forget gate are initialized by default
        to 1 in order to reduce the scale of forgetting at the beginning
        of the training.
      feature_size: int, The size of the input feature the LSTM spans over.
      frequency_skip: int, The amount the LSTM filter is shifted by in
        frequency.
      reuse: (optional) Python boolean describing whether to reuse variables
        in an existing scope.  If not `True`, and the existing scope already has
        the given variables, an error is raised.
    """
    super(TimeFreqLSTMCell, self).__init__(_reuse=reuse)
    self._num_units = num_units
    self._use_peepholes = use_peepholes
    self._cell_clip = cell_clip
    self._initializer = initializer
    self._num_unit_shards = num_unit_shards
    self._forget_bias = forget_bias
    self._feature_size = feature_size
    self._frequency_skip = frequency_skip
    self._state_size = 2 * num_units
    self._output_size = num_units
    self._reuse = reuse

  @property
  def output_size(self):
    return self._output_size

  @property
  def state_size(self):
    return self._state_size

  def call(self, inputs, state):
    """Run one step of LSTM.

    Args:
      inputs: input Tensor, 2D, batch x num_units.
      state: state Tensor, 2D, batch x state_size.

    Returns:
      A tuple containing:
      - A 2D, batch x output_dim, Tensor representing the output of the LSTM
        after reading "inputs" when previous state was "state".
        Here output_dim is num_units.
      - A 2D, batch x state_size, Tensor representing the new state of LSTM
        after reading "inputs" when previous state was "state".
    Raises:
      ValueError: if an input_size was specified and the provided inputs have
        a different dimension.
    """
    sigmoid = math_ops.sigmoid
    tanh = math_ops.tanh

    freq_inputs = self._make_tf_features(inputs)
    dtype = inputs.dtype
    actual_input_size = freq_inputs[0].get_shape().as_list()[1]

    concat_w = _get_concat_variable(
        "W", [actual_input_size + 2*self._num_units, 4 * self._num_units],
        dtype, self._num_unit_shards)

    b = vs.get_variable(
        "B",
        shape=[4 * self._num_units],
        initializer=init_ops.zeros_initializer(),
        dtype=dtype)

    # Diagonal connections
    if self._use_peepholes:
      w_f_diag = vs.get_variable(
          "W_F_diag", shape=[self._num_units], dtype=dtype)
      w_i_diag = vs.get_variable(
          "W_I_diag", shape=[self._num_units], dtype=dtype)
      w_o_diag = vs.get_variable(
          "W_O_diag", shape=[self._num_units], dtype=dtype)

    # initialize the first freq state to be zero
    m_prev_freq = array_ops.zeros([int(inputs.get_shape()[0]),
                                   self._num_units], dtype)
    for fq in range(len(freq_inputs)):
      c_prev = array_ops.slice(state, [0, 2*fq*self._num_units],
                               [-1, self._num_units])
      m_prev = array_ops.slice(state, [0, (2*fq+1)*self._num_units],
                               [-1, self._num_units])
      # i = input_gate, j = new_input, f = forget_gate, o = output_gate
      cell_inputs = array_ops.concat([freq_inputs[fq], m_prev, m_prev_freq],
                                     1)
      lstm_matrix = nn_ops.bias_add(math_ops.matmul(cell_inputs, concat_w), b)
      i, j, f, o = array_ops.split(
          value=lstm_matrix, num_or_size_splits=4, axis=1)

      if self._use_peepholes:
        c = (sigmoid(f + self._forget_bias + w_f_diag * c_prev) * c_prev +
             sigmoid(i + w_i_diag * c_prev) * tanh(j))
      else:
        c = (sigmoid(f + self._forget_bias) * c_prev + sigmoid(i) * tanh(j))

      if self._cell_clip is not None:
        # pylint: disable=invalid-unary-operand-type
        c = clip_ops.clip_by_value(c, -self._cell_clip, self._cell_clip)
        # pylint: enable=invalid-unary-operand-type

      if self._use_peepholes:
        m = sigmoid(o + w_o_diag * c) * tanh(c)
      else:
        m = sigmoid(o) * tanh(c)
      m_prev_freq = m
      if fq == 0:
        state_out = array_ops.concat([c, m], 1)
        m_out = m
      else:
        state_out = array_ops.concat([state_out, c, m], 1)
        m_out = array_ops.concat([m_out, m], 1)
    return m_out, state_out

  def _make_tf_features(self, input_feat):
    """Make the frequency features.

    Args:
      input_feat: input Tensor, 2D, batch x num_units.

    Returns:
      A list of frequency features, with each element containing:
      - A 2D, batch x output_dim, Tensor representing the time-frequency feature
        for that frequency index. Here output_dim is feature_size.
    Raises:
      ValueError: if input_size cannot be inferred from static shape inference.
    """
    input_size = input_feat.get_shape().with_rank(2)[-1].value
    if input_size is None:
      raise ValueError("Cannot infer input_size from static shape inference.")
    num_feats = int((input_size - self._feature_size) / (
        self._frequency_skip)) + 1
    freq_inputs = []
    for f in range(num_feats):
      cur_input = array_ops.slice(input_feat, [0, f*self._frequency_skip],
                                  [-1, self._feature_size])
      freq_inputs.append(cur_input)
    return freq_inputs


class GridLSTMCell(rnn_cell_impl.RNNCell):
  """Grid Long short-term memory unit (LSTM) recurrent network cell.

  The default is based on:
    Nal Kalchbrenner, Ivo Danihelka and Alex Graves
    "Grid Long Short-Term Memory," Proc. ICLR 2016.
    http://arxiv.org/abs/1507.01526

  When peephole connections are used, the implementation is based on:
    Tara N. Sainath and Bo Li
    "Modeling Time-Frequency Patterns with LSTM vs. Convolutional Architectures
    for LVCSR Tasks." submitted to INTERSPEECH, 2016.

  The code uses optional peephole connections, shared_weights and cell clipping.
  """

  def __init__(self, num_units, use_peepholes=False,
               share_time_frequency_weights=False,
               cell_clip=None, initializer=None,
               num_unit_shards=1, forget_bias=1.0,
               feature_size=None, frequency_skip=None,
               num_frequency_blocks=None,
               start_freqindex_list=None,
               end_freqindex_list=None,
               couple_input_forget_gates=False,
               state_is_tuple=True,
               reuse=None):
    """Initialize the parameters for an LSTM cell.

    Args:
      num_units: int, The number of units in the LSTM cell
      use_peepholes: (optional) bool, default False. Set True to enable
        diagonal/peephole connections.
      share_time_frequency_weights: (optional) bool, default False. Set True to
        enable shared cell weights between time and frequency LSTMs.
      cell_clip: (optional) A float value, default None, if provided the cell
        state is clipped by this value prior to the cell output activation.
      initializer: (optional) The initializer to use for the weight and
        projection matrices, default None.
      num_unit_shards: (optional) int, default 1, How to split the weight
        matrix. If > 1,the weight matrix is stored across num_unit_shards.
      forget_bias: (optional) float, default 1.0, The initial bias of the
        forget gates, used to reduce the scale of forgetting at the beginning
        of the training.
      feature_size: (optional) int, default None, The size of the input feature
        the LSTM spans over.
      frequency_skip: (optional) int, default None, The amount the LSTM filter
        is shifted by in frequency.
      num_frequency_blocks: [required] A list of frequency blocks needed to
        cover the whole input feature splitting defined by start_freqindex_list
        and end_freqindex_list.
      start_freqindex_list: [optional], list of ints, default None,  The
        starting frequency index for each frequency block.
      end_freqindex_list: [optional], list of ints, default None. The ending
        frequency index for each frequency block.
      couple_input_forget_gates: (optional) bool, default False, Whether to
        couple the input and forget gates, i.e. f_gate = 1.0 - i_gate, to reduce
        model parameters and computation cost.
      state_is_tuple: If True, accepted and returned states are 2-tuples of
        the `c_state` and `m_state`.  By default (False), they are concatenated
        along the column axis.  This default behavior will soon be deprecated.
      reuse: (optional) Python boolean describing whether to reuse variables
        in an existing scope.  If not `True`, and the existing scope already has
        the given variables, an error is raised.
    Raises:
      ValueError: if the num_frequency_blocks list is not specified
    """
    super(GridLSTMCell, self).__init__(_reuse=reuse)
    if not state_is_tuple:
      logging.warn("%s: Using a concatenated state is slower and will soon be "
                   "deprecated.  Use state_is_tuple=True.", self)
    self._num_units = num_units
    self._use_peepholes = use_peepholes
    self._share_time_frequency_weights = share_time_frequency_weights
    self._couple_input_forget_gates = couple_input_forget_gates
    self._state_is_tuple = state_is_tuple
    self._cell_clip = cell_clip
    self._initializer = initializer
    self._num_unit_shards = num_unit_shards
    self._forget_bias = forget_bias
    self._feature_size = feature_size
    self._frequency_skip = frequency_skip
    self._start_freqindex_list = start_freqindex_list
    self._end_freqindex_list = end_freqindex_list
    self._num_frequency_blocks = num_frequency_blocks
    self._total_blocks = 0
    self._reuse = reuse
    if self._num_frequency_blocks is None:
      raise ValueError("Must specify num_frequency_blocks")

    for block_index in range(len(self._num_frequency_blocks)):
      self._total_blocks += int(self._num_frequency_blocks[block_index])
    if state_is_tuple:
      state_names = ""
      for block_index in range(len(self._num_frequency_blocks)):
        for freq_index in range(self._num_frequency_blocks[block_index]):
          name_prefix = "state_f%02d_b%02d" % (freq_index, block_index)
          state_names += ("%s_c, %s_m," % (name_prefix, name_prefix))
      self._state_tuple_type = collections.namedtuple(
          "GridLSTMStateTuple", state_names.strip(","))
      self._state_size = self._state_tuple_type(
              *([num_units, num_units] * self._total_blocks))
    else:
      self._state_tuple_type = None
      self._state_size = num_units * self._total_blocks * 2
    self._output_size = num_units * self._total_blocks * 2

  @property
  def output_size(self):
    return self._output_size

  @property
  def state_size(self):
    return self._state_size

  @property
  def state_tuple_type(self):
    return self._state_tuple_type

  def call(self, inputs, state):
    """Run one step of LSTM.

    Args:
      inputs: input Tensor, 2D, [batch, feature_size].
      state: Tensor or tuple of Tensors, 2D, [batch, state_size], depends on the
        flag self._state_is_tuple.

    Returns:
      A tuple containing:
      - A 2D, [batch, output_dim], Tensor representing the output of the LSTM
        after reading "inputs" when previous state was "state".
        Here output_dim is num_units.
      - A 2D, [batch, state_size], Tensor representing the new state of LSTM
        after reading "inputs" when previous state was "state".
    Raises:
      ValueError: if an input_size was specified and the provided inputs have
        a different dimension.
    """
    batch_size = inputs.shape[0].value or array_ops.shape(inputs)[0]
    freq_inputs = self._make_tf_features(inputs)
    m_out_lst = []
    state_out_lst = []
    for block in range(len(freq_inputs)):
      m_out_lst_current, state_out_lst_current = self._compute(
          freq_inputs[block], block, state, batch_size,
          state_is_tuple=self._state_is_tuple)
      m_out_lst.extend(m_out_lst_current)
      state_out_lst.extend(state_out_lst_current)
    if self._state_is_tuple:
      state_out = self._state_tuple_type(*state_out_lst)
    else:
      state_out = array_ops.concat(state_out_lst, 1)
    m_out = array_ops.concat(m_out_lst, 1)
    return m_out, state_out

  def _compute(self, freq_inputs, block, state, batch_size,
               state_prefix="state",
               state_is_tuple=True):
    """Run the actual computation of one step LSTM.

    Args:
      freq_inputs: list of Tensors, 2D, [batch, feature_size].
      block: int, current frequency block index to process.
      state: Tensor or tuple of Tensors, 2D, [batch, state_size], it depends on
        the flag state_is_tuple.
      batch_size: int32, batch size.
      state_prefix: (optional) string, name prefix for states, defaults to
        "state".
      state_is_tuple: boolean, indicates whether the state is a tuple or Tensor.

    Returns:
      A tuple, containing:
      - A list of [batch, output_dim] Tensors, representing the output of the
        LSTM given the inputs and state.
      - A list of [batch, state_size] Tensors, representing the LSTM state
        values given the inputs and previous state.
    """
    sigmoid = math_ops.sigmoid
    tanh = math_ops.tanh
    num_gates = 3 if self._couple_input_forget_gates else 4
    dtype = freq_inputs[0].dtype
    actual_input_size = freq_inputs[0].get_shape().as_list()[1]

    concat_w_f = _get_concat_variable(
        "W_f_%d" % block, [actual_input_size + 2 * self._num_units,
                           num_gates * self._num_units],
        dtype, self._num_unit_shards)
    b_f = vs.get_variable(
        "B_f_%d" % block,
        shape=[num_gates * self._num_units],
        initializer=init_ops.zeros_initializer(),
        dtype=dtype)
    if not self._share_time_frequency_weights:
      concat_w_t = _get_concat_variable(
          "W_t_%d" % block, [actual_input_size + 2 * self._num_units,
                             num_gates * self._num_units],
          dtype, self._num_unit_shards)
      b_t = vs.get_variable(
          "B_t_%d" % block,
          shape=[num_gates * self._num_units],
          initializer=init_ops.zeros_initializer(),
          dtype=dtype)

    if self._use_peepholes:
      # Diagonal connections
      if not self._couple_input_forget_gates:
        w_f_diag_freqf = vs.get_variable(
            "W_F_diag_freqf_%d" % block, shape=[self._num_units], dtype=dtype)
        w_f_diag_freqt = vs.get_variable(
            "W_F_diag_freqt_%d"% block, shape=[self._num_units], dtype=dtype)
      w_i_diag_freqf = vs.get_variable(
          "W_I_diag_freqf_%d" % block, shape=[self._num_units], dtype=dtype)
      w_i_diag_freqt = vs.get_variable(
          "W_I_diag_freqt_%d" % block, shape=[self._num_units], dtype=dtype)
      w_o_diag_freqf = vs.get_variable(
          "W_O_diag_freqf_%d" % block, shape=[self._num_units], dtype=dtype)
      w_o_diag_freqt = vs.get_variable(
          "W_O_diag_freqt_%d" % block, shape=[self._num_units], dtype=dtype)
      if not self._share_time_frequency_weights:
        if not self._couple_input_forget_gates:
          w_f_diag_timef = vs.get_variable(
              "W_F_diag_timef_%d" % block, shape=[self._num_units], dtype=dtype)
          w_f_diag_timet = vs.get_variable(
              "W_F_diag_timet_%d" % block, shape=[self._num_units], dtype=dtype)
        w_i_diag_timef = vs.get_variable(
            "W_I_diag_timef_%d" % block, shape=[self._num_units], dtype=dtype)
        w_i_diag_timet = vs.get_variable(
            "W_I_diag_timet_%d" % block, shape=[self._num_units], dtype=dtype)
        w_o_diag_timef = vs.get_variable(
            "W_O_diag_timef_%d" % block, shape=[self._num_units], dtype=dtype)
        w_o_diag_timet = vs.get_variable(
            "W_O_diag_timet_%d" % block, shape=[self._num_units], dtype=dtype)

    # initialize the first freq state to be zero
    m_prev_freq = array_ops.zeros([batch_size, self._num_units], dtype)
    c_prev_freq = array_ops.zeros([batch_size, self._num_units], dtype)
    for freq_index in range(len(freq_inputs)):
      if state_is_tuple:
        name_prefix = "%s_f%02d_b%02d" % (state_prefix, freq_index, block)
        c_prev_time = getattr(state, name_prefix + "_c")
        m_prev_time = getattr(state, name_prefix + "_m")
      else:
        c_prev_time = array_ops.slice(
            state, [0, 2 * freq_index * self._num_units],
            [-1, self._num_units])
        m_prev_time = array_ops.slice(
            state, [0, (2 * freq_index + 1) * self._num_units],
            [-1, self._num_units])

      # i = input_gate, j = new_input, f = forget_gate, o = output_gate
      cell_inputs = array_ops.concat(
          [freq_inputs[freq_index], m_prev_time, m_prev_freq], 1)

      # F-LSTM
      lstm_matrix_freq = nn_ops.bias_add(math_ops.matmul(cell_inputs,
                                                         concat_w_f), b_f)
      if self._couple_input_forget_gates:
        i_freq, j_freq, o_freq = array_ops.split(
            value=lstm_matrix_freq, num_or_size_splits=num_gates, axis=1)
        f_freq = None
      else:
        i_freq, j_freq, f_freq, o_freq = array_ops.split(
            value=lstm_matrix_freq, num_or_size_splits=num_gates, axis=1)
      # T-LSTM
      if self._share_time_frequency_weights:
        i_time = i_freq
        j_time = j_freq
        f_time = f_freq
        o_time = o_freq
      else:
        lstm_matrix_time = nn_ops.bias_add(math_ops.matmul(cell_inputs,
                                                           concat_w_t), b_t)
        if self._couple_input_forget_gates:
          i_time, j_time, o_time = array_ops.split(
              value=lstm_matrix_time, num_or_size_splits=num_gates, axis=1)
          f_time = None
        else:
          i_time, j_time, f_time, o_time = array_ops.split(
              value=lstm_matrix_time, num_or_size_splits=num_gates, axis=1)

      # F-LSTM c_freq
      # input gate activations
      if self._use_peepholes:
        i_freq_g = sigmoid(i_freq +
                           w_i_diag_freqf * c_prev_freq +
                           w_i_diag_freqt * c_prev_time)
      else:
        i_freq_g = sigmoid(i_freq)
      # forget gate activations
      if self._couple_input_forget_gates:
        f_freq_g = 1.0 - i_freq_g
      else:
        if self._use_peepholes:
          f_freq_g = sigmoid(f_freq + self._forget_bias +
                             w_f_diag_freqf * c_prev_freq +
                             w_f_diag_freqt * c_prev_time)
        else:
          f_freq_g = sigmoid(f_freq + self._forget_bias)
      # cell state
      c_freq = f_freq_g * c_prev_freq + i_freq_g * tanh(j_freq)
      if self._cell_clip is not None:
        # pylint: disable=invalid-unary-operand-type
        c_freq = clip_ops.clip_by_value(c_freq, -self._cell_clip,
                                        self._cell_clip)
        # pylint: enable=invalid-unary-operand-type

      # T-LSTM c_freq
      # input gate activations
      if self._use_peepholes:
        if self._share_time_frequency_weights:
          i_time_g = sigmoid(i_time +
                             w_i_diag_freqf * c_prev_freq +
                             w_i_diag_freqt * c_prev_time)
        else:
          i_time_g = sigmoid(i_time +
                             w_i_diag_timef * c_prev_freq +
                             w_i_diag_timet * c_prev_time)
      else:
        i_time_g = sigmoid(i_time)
      # forget gate activations
      if self._couple_input_forget_gates:
        f_time_g = 1.0 - i_time_g
      else:
        if self._use_peepholes:
          if self._share_time_frequency_weights:
            f_time_g = sigmoid(f_time + self._forget_bias +
                               w_f_diag_freqf * c_prev_freq +
                               w_f_diag_freqt * c_prev_time)
          else:
            f_time_g = sigmoid(f_time + self._forget_bias +
                               w_f_diag_timef * c_prev_freq +
                               w_f_diag_timet * c_prev_time)
        else:
          f_time_g = sigmoid(f_time + self._forget_bias)
      # cell state
      c_time = f_time_g * c_prev_time + i_time_g * tanh(j_time)
      if self._cell_clip is not None:
        # pylint: disable=invalid-unary-operand-type
        c_time = clip_ops.clip_by_value(c_time, -self._cell_clip,
                                        self._cell_clip)
        # pylint: enable=invalid-unary-operand-type

      # F-LSTM m_freq
      if self._use_peepholes:
        m_freq = sigmoid(o_freq +
                         w_o_diag_freqf * c_freq +
                         w_o_diag_freqt * c_time) * tanh(c_freq)
      else:
        m_freq = sigmoid(o_freq) * tanh(c_freq)

      # T-LSTM m_time
      if self._use_peepholes:
        if self._share_time_frequency_weights:
          m_time = sigmoid(o_time +
                           w_o_diag_freqf * c_freq +
                           w_o_diag_freqt * c_time) * tanh(c_time)
        else:
          m_time = sigmoid(o_time +
                           w_o_diag_timef * c_freq +
                           w_o_diag_timet * c_time) * tanh(c_time)
      else:
        m_time = sigmoid(o_time) * tanh(c_time)

      m_prev_freq = m_freq
      c_prev_freq = c_freq
      # Concatenate the outputs for T-LSTM and F-LSTM for each shift
      if freq_index == 0:
        state_out_lst = [c_time, m_time]
        m_out_lst = [m_time, m_freq]
      else:
        state_out_lst.extend([c_time, m_time])
        m_out_lst.extend([m_time, m_freq])

    return m_out_lst, state_out_lst

  def _make_tf_features(self, input_feat, slice_offset=0):
    """Make the frequency features.

    Args:
      input_feat: input Tensor, 2D, [batch, num_units].
      slice_offset: (optional) Python int, default 0, the slicing offset is only
        used for the backward processing in the BidirectionalGridLSTMCell. It
        specifies a different starting point instead of always 0 to enable the
        forward and backward processing look at different frequency blocks.

    Returns:
      A list of frequency features, with each element containing:
      - A 2D, [batch, output_dim], Tensor representing the time-frequency
        feature for that frequency index. Here output_dim is feature_size.
    Raises:
      ValueError: if input_size cannot be inferred from static shape inference.
    """
    input_size = input_feat.get_shape().with_rank(2)[-1].value
    if input_size is None:
      raise ValueError("Cannot infer input_size from static shape inference.")
    if slice_offset > 0:
      # Padding to the end
      inputs = array_ops.pad(
          input_feat, array_ops.constant([0, 0, 0, slice_offset], shape=[2, 2],
                                         dtype=dtypes.int32),
          "CONSTANT")
    elif slice_offset < 0:
      # Padding to the front
      inputs = array_ops.pad(
          input_feat, array_ops.constant([0, 0, -slice_offset, 0], shape=[2, 2],
                                         dtype=dtypes.int32),
          "CONSTANT")
      slice_offset = 0
    else:
      inputs = input_feat
    freq_inputs = []
    if not self._start_freqindex_list:
      if len(self._num_frequency_blocks) != 1:
        raise ValueError("Length of num_frequency_blocks"
                         " is not 1, but instead is %d",
                         len(self._num_frequency_blocks))
      num_feats = int((input_size - self._feature_size) / (
          self._frequency_skip)) + 1
      if num_feats != self._num_frequency_blocks[0]:
        raise ValueError(
            "Invalid num_frequency_blocks, requires %d but gets %d, please"
            " check the input size and filter config are correct." % (
                self._num_frequency_blocks[0], num_feats))
      block_inputs = []
      for f in range(num_feats):
        cur_input = array_ops.slice(
            inputs, [0, slice_offset + f * self._frequency_skip],
            [-1, self._feature_size])
        block_inputs.append(cur_input)
      freq_inputs.append(block_inputs)
    else:
      if len(self._start_freqindex_list) != len(self._end_freqindex_list):
        raise ValueError("Length of start and end freqindex_list"
                         " does not match %d %d",
                         len(self._start_freqindex_list),
                         len(self._end_freqindex_list))
      if len(self._num_frequency_blocks) != len(self._start_freqindex_list):
        raise ValueError("Length of num_frequency_blocks"
                         " is not equal to start_freqindex_list %d %d",
                         len(self._num_frequency_blocks),
                         len(self._start_freqindex_list))
      for b in range(len(self._start_freqindex_list)):
        start_index = self._start_freqindex_list[b]
        end_index = self._end_freqindex_list[b]
        cur_size = end_index - start_index
        block_feats = int((cur_size - self._feature_size) / (
            self._frequency_skip)) + 1
        if block_feats != self._num_frequency_blocks[b]:
          raise ValueError(
              "Invalid num_frequency_blocks, requires %d but gets %d, please"
              " check the input size and filter config are correct." % (
                  self._num_frequency_blocks[b], block_feats))
        block_inputs = []
        for f in range(block_feats):
          cur_input = array_ops.slice(
              inputs, [0, start_index + slice_offset + f *
                       self._frequency_skip],
              [-1, self._feature_size])
          block_inputs.append(cur_input)
        freq_inputs.append(block_inputs)
    return freq_inputs


class BidirectionalGridLSTMCell(GridLSTMCell):
  """Bidirectional GridLstm cell.

  The bidirection connection is only used in the frequency direction, which
  hence doesn't affect the time direction's real-time processing that is
  required for online recognition systems.
  The current implementation uses different weights for the two directions.
  """

  def __init__(self, num_units, use_peepholes=False,
               share_time_frequency_weights=False,
               cell_clip=None, initializer=None,
               num_unit_shards=1, forget_bias=1.0,
               feature_size=None, frequency_skip=None,
               num_frequency_blocks=None,
               start_freqindex_list=None,
               end_freqindex_list=None,
               couple_input_forget_gates=False,
               backward_slice_offset=0,
               reuse=None):
    """Initialize the parameters for an LSTM cell.

    Args:
      num_units: int, The number of units in the LSTM cell
      use_peepholes: (optional) bool, default False. Set True to enable
        diagonal/peephole connections.
      share_time_frequency_weights: (optional) bool, default False. Set True to
        enable shared cell weights between time and frequency LSTMs.
      cell_clip: (optional) A float value, default None, if provided the cell
        state is clipped by this value prior to the cell output activation.
      initializer: (optional) The initializer to use for the weight and
        projection matrices, default None.
      num_unit_shards: (optional) int, defualt 1, How to split the weight
        matrix. If > 1,the weight matrix is stored across num_unit_shards.
      forget_bias: (optional) float, default 1.0, The initial bias of the
        forget gates, used to reduce the scale of forgetting at the beginning
        of the training.
      feature_size: (optional) int, default None, The size of the input feature
        the LSTM spans over.
      frequency_skip: (optional) int, default None, The amount the LSTM filter
        is shifted by in frequency.
      num_frequency_blocks: [required] A list of frequency blocks needed to
        cover the whole input feature splitting defined by start_freqindex_list
        and end_freqindex_list.
      start_freqindex_list: [optional], list of ints, default None,  The
        starting frequency index for each frequency block.
      end_freqindex_list: [optional], list of ints, default None. The ending
        frequency index for each frequency block.
      couple_input_forget_gates: (optional) bool, default False, Whether to
        couple the input and forget gates, i.e. f_gate = 1.0 - i_gate, to reduce
        model parameters and computation cost.
      backward_slice_offset: (optional) int32, default 0, the starting offset to
        slice the feature for backward processing.
      reuse: (optional) Python boolean describing whether to reuse variables
        in an existing scope.  If not `True`, and the existing scope already has
        the given variables, an error is raised.
    """
    super(BidirectionalGridLSTMCell, self).__init__(
        num_units, use_peepholes, share_time_frequency_weights, cell_clip,
        initializer, num_unit_shards, forget_bias, feature_size, frequency_skip,
        num_frequency_blocks, start_freqindex_list, end_freqindex_list,
        couple_input_forget_gates, True, reuse)
    self._backward_slice_offset = int(backward_slice_offset)
    state_names = ""
    for direction in ["fwd", "bwd"]:
      for block_index in range(len(self._num_frequency_blocks)):
        for freq_index in range(self._num_frequency_blocks[block_index]):
          name_prefix = "%s_state_f%02d_b%02d" % (direction, freq_index,
                                                  block_index)
          state_names += ("%s_c, %s_m," % (name_prefix, name_prefix))
    self._state_tuple_type = collections.namedtuple(
        "BidirectionalGridLSTMStateTuple", state_names.strip(","))
    self._state_size = self._state_tuple_type(
        *([num_units, num_units] * self._total_blocks * 2))
    self._output_size = 2 * num_units * self._total_blocks * 2

  def call(self, inputs, state):
    """Run one step of LSTM.

    Args:
      inputs: input Tensor, 2D, [batch, num_units].
      state: tuple of Tensors, 2D, [batch, state_size].

    Returns:
      A tuple containing:
      - A 2D, [batch, output_dim], Tensor representing the output of the LSTM
        after reading "inputs" when previous state was "state".
        Here output_dim is num_units.
      - A 2D, [batch, state_size], Tensor representing the new state of LSTM
        after reading "inputs" when previous state was "state".
    Raises:
      ValueError: if an input_size was specified and the provided inputs have
        a different dimension.
    """
    batch_size = inputs.shape[0].value or array_ops.shape(inputs)[0]
    fwd_inputs = self._make_tf_features(inputs)
    if self._backward_slice_offset:
      bwd_inputs = self._make_tf_features(inputs, self._backward_slice_offset)
    else:
      bwd_inputs = fwd_inputs

    # Forward processing
    with vs.variable_scope("fwd"):
      fwd_m_out_lst = []
      fwd_state_out_lst = []
      for block in range(len(fwd_inputs)):
        fwd_m_out_lst_current, fwd_state_out_lst_current = self._compute(
            fwd_inputs[block], block, state, batch_size,
            state_prefix="fwd_state", state_is_tuple=True)
        fwd_m_out_lst.extend(fwd_m_out_lst_current)
        fwd_state_out_lst.extend(fwd_state_out_lst_current)
    # Backward processing
    bwd_m_out_lst = []
    bwd_state_out_lst = []
    with vs.variable_scope("bwd"):
      for block in range(len(bwd_inputs)):
        # Reverse the blocks
        bwd_inputs_reverse = bwd_inputs[block][::-1]
        bwd_m_out_lst_current, bwd_state_out_lst_current = self._compute(
            bwd_inputs_reverse, block, state, batch_size,
            state_prefix="bwd_state", state_is_tuple=True)
        bwd_m_out_lst.extend(bwd_m_out_lst_current)
        bwd_state_out_lst.extend(bwd_state_out_lst_current)
    state_out = self._state_tuple_type(*(fwd_state_out_lst + bwd_state_out_lst))
    # Outputs are always concated as it is never used separately.
    m_out = array_ops.concat(fwd_m_out_lst + bwd_m_out_lst, 1)
    return m_out, state_out


# pylint: disable=protected-access
_linear = rnn_cell_impl._linear
# pylint: enable=protected-access


class AttentionCellWrapper(rnn_cell_impl.RNNCell):
  """Basic attention cell wrapper.

  Implementation based on https://arxiv.org/abs/1409.0473.
  """

  def __init__(self, cell, attn_length, attn_size=None, attn_vec_size=None,
               input_size=None, state_is_tuple=True, reuse=None):
    """Create a cell with attention.

    Args:
      cell: an RNNCell, an attention is added to it.
      attn_length: integer, the size of an attention window.
      attn_size: integer, the size of an attention vector. Equal to
          cell.output_size by default.
      attn_vec_size: integer, the number of convolutional features calculated
          on attention state and a size of the hidden layer built from
          base cell state. Equal attn_size to by default.
      input_size: integer, the size of a hidden linear layer,
          built from inputs and attention. Derived from the input tensor
          by default.
      state_is_tuple: If True, accepted and returned states are n-tuples, where
        `n = len(cells)`.  By default (False), the states are all
        concatenated along the column axis.
      reuse: (optional) Python boolean describing whether to reuse variables
        in an existing scope.  If not `True`, and the existing scope already has
        the given variables, an error is raised.

    Raises:
      TypeError: if cell is not an RNNCell.
      ValueError: if cell returns a state tuple but the flag
          `state_is_tuple` is `False` or if attn_length is zero or less.
    """
    super(AttentionCellWrapper, self).__init__(_reuse=reuse)
    if not rnn_cell_impl._like_rnncell(cell):  # pylint: disable=protected-access
      raise TypeError("The parameter cell is not RNNCell.")
    if nest.is_sequence(cell.state_size) and not state_is_tuple:
      raise ValueError("Cell returns tuple of states, but the flag "
                       "state_is_tuple is not set. State size is: %s"
                       % str(cell.state_size))
    if attn_length <= 0:
      raise ValueError("attn_length should be greater than zero, got %s"
                       % str(attn_length))
    if not state_is_tuple:
      logging.warn(
          "%s: Using a concatenated state is slower and will soon be "
          "deprecated.  Use state_is_tuple=True.", self)
    if attn_size is None:
      attn_size = cell.output_size
    if attn_vec_size is None:
      attn_vec_size = attn_size
    self._state_is_tuple = state_is_tuple
    self._cell = cell
    self._attn_vec_size = attn_vec_size
    self._input_size = input_size
    self._attn_size = attn_size
    self._attn_length = attn_length
    self._reuse = reuse

  @property
  def state_size(self):
    size = (self._cell.state_size, self._attn_size,
            self._attn_size * self._attn_length)
    if self._state_is_tuple:
      return size
    else:
      return sum(list(size))

  @property
  def output_size(self):
    return self._attn_size

  def call(self, inputs, state):
    """Long short-term memory cell with attention (LSTMA)."""
    if self._state_is_tuple:
      state, attns, attn_states = state
    else:
      states = state
      state = array_ops.slice(states, [0, 0], [-1, self._cell.state_size])
      attns = array_ops.slice(
          states, [0, self._cell.state_size], [-1, self._attn_size])
      attn_states = array_ops.slice(
          states, [0, self._cell.state_size + self._attn_size],
          [-1, self._attn_size * self._attn_length])
    attn_states = array_ops.reshape(attn_states,
                                    [-1, self._attn_length, self._attn_size])
    input_size = self._input_size
    if input_size is None:
      input_size = inputs.get_shape().as_list()[1]
    inputs = _linear([inputs, attns], input_size, True)
    lstm_output, new_state = self._cell(inputs, state)
    if self._state_is_tuple:
      new_state_cat = array_ops.concat(nest.flatten(new_state), 1)
    else:
      new_state_cat = new_state
    new_attns, new_attn_states = self._attention(new_state_cat, attn_states)
    with vs.variable_scope("attn_output_projection"):
      output = _linear([lstm_output, new_attns], self._attn_size, True)
    new_attn_states = array_ops.concat(
        [new_attn_states, array_ops.expand_dims(output, 1)], 1)
    new_attn_states = array_ops.reshape(
        new_attn_states, [-1, self._attn_length * self._attn_size])
    new_state = (new_state, new_attns, new_attn_states)
    if not self._state_is_tuple:
      new_state = array_ops.concat(list(new_state), 1)
    return output, new_state

  def _attention(self, query, attn_states):
    conv2d = nn_ops.conv2d
    reduce_sum = math_ops.reduce_sum
    softmax = nn_ops.softmax
    tanh = math_ops.tanh

    with vs.variable_scope("attention"):
      k = vs.get_variable(
          "attn_w", [1, 1, self._attn_size, self._attn_vec_size])
      v = vs.get_variable("attn_v", [self._attn_vec_size])
      hidden = array_ops.reshape(attn_states,
                                 [-1, self._attn_length, 1, self._attn_size])
      hidden_features = conv2d(hidden, k, [1, 1, 1, 1], "SAME")
      y = _linear(query, self._attn_vec_size, True)
      y = array_ops.reshape(y, [-1, 1, 1, self._attn_vec_size])
      s = reduce_sum(v * tanh(hidden_features + y), [2, 3])
      a = softmax(s)
      d = reduce_sum(
          array_ops.reshape(a, [-1, self._attn_length, 1, 1]) * hidden, [1, 2])
      new_attns = array_ops.reshape(d, [-1, self._attn_size])
      new_attn_states = array_ops.slice(attn_states, [0, 1, 0], [-1, -1, -1])
      return new_attns, new_attn_states


class HighwayWrapper(rnn_cell_impl.RNNCell):
  """RNNCell wrapper that adds highway connection on cell input and output.

  Based on:
    R. K. Srivastava, K. Greff, and J. Schmidhuber, "Highway networks",
    arXiv preprint arXiv:1505.00387, 2015.
    https://arxiv.org/abs/1505.00387
  """

  def __init__(self, cell,
               couple_carry_transform_gates=True,
               carry_bias_init=1.0):
    """Constructs a `HighwayWrapper` for `cell`.

    Args:
      cell: An instance of `RNNCell`.
      couple_carry_transform_gates: boolean, should the Carry and Transform gate
        be coupled.
      carry_bias_init: float, carry gates bias initialization.
    """
    self._cell = cell
    self._couple_carry_transform_gates = couple_carry_transform_gates
    self._carry_bias_init = carry_bias_init

  @property
  def state_size(self):
    return self._cell.state_size

  @property
  def output_size(self):
    return self._cell.output_size

  def zero_state(self, batch_size, dtype):
    with ops.name_scope(type(self).__name__ + "ZeroState", values=[batch_size]):
      return self._cell.zero_state(batch_size, dtype)

  def _highway(self, inp, out):
    input_size = inp.get_shape().with_rank(2)[1].value
    carry_weight = vs.get_variable("carry_w", [input_size, input_size])
    carry_bias = vs.get_variable(
        "carry_b", [input_size],
        initializer=init_ops.constant_initializer(
            self._carry_bias_init))
    carry = math_ops.sigmoid(nn_ops.xw_plus_b(inp, carry_weight, carry_bias))
    if self._couple_carry_transform_gates:
      transform = 1 - carry
    else:
      transform_weight = vs.get_variable("transform_w",
                                         [input_size, input_size])
      transform_bias = vs.get_variable(
          "transform_b", [input_size],
          initializer=init_ops.constant_initializer(
              -self._carry_bias_init))
      transform = math_ops.sigmoid(nn_ops.xw_plus_b(inp,
                                                    transform_weight,
                                                    transform_bias))
    return inp * carry + out * transform

  def __call__(self, inputs, state, scope=None):
    """Run the cell and add its inputs to its outputs.

    Args:
      inputs: cell inputs.
      state: cell state.
      scope: optional cell scope.

    Returns:
      Tuple of cell outputs and new state.

    Raises:
      TypeError: If cell inputs and outputs have different structure (type).
      ValueError: If cell inputs and outputs have different structure (value).
    """
    outputs, new_state = self._cell(inputs, state, scope=scope)
    nest.assert_same_structure(inputs, outputs)
    # Ensure shapes match
    def assert_shape_match(inp, out):
      inp.get_shape().assert_is_compatible_with(out.get_shape())
    nest.map_structure(assert_shape_match, inputs, outputs)
    res_outputs = nest.map_structure(self._highway, inputs, outputs)
    return (res_outputs, new_state)


class LayerNormBasicLSTMCell(rnn_cell_impl.RNNCell):
  """LSTM unit with layer normalization and recurrent dropout.

  This class adds layer normalization and recurrent dropout to a
  basic LSTM unit. Layer normalization implementation is based on:

    https://arxiv.org/abs/1607.06450.

  "Layer Normalization"
  Jimmy Lei Ba, Jamie Ryan Kiros, Geoffrey E. Hinton

  and is applied before the internal nonlinearities.
  Recurrent dropout is base on:

    https://arxiv.org/abs/1603.05118

  "Recurrent Dropout without Memory Loss"
  Stanislau Semeniuta, Aliaksei Severyn, Erhardt Barth.
  """

  def __init__(self, num_units, forget_bias=1.0,
               input_size=None, activation=math_ops.tanh,
               layer_norm=True, norm_gain=1.0, norm_shift=0.0,
               dropout_keep_prob=1.0, dropout_prob_seed=None,
               reuse=None):
    """Initializes the basic LSTM cell.

    Args:
      num_units: int, The number of units in the LSTM cell.
      forget_bias: float, The bias added to forget gates (see above).
      input_size: Deprecated and unused.
      activation: Activation function of the inner states.
      layer_norm: If `True`, layer normalization will be applied.
      norm_gain: float, The layer normalization gain initial value. If
        `layer_norm` has been set to `False`, this argument will be ignored.
      norm_shift: float, The layer normalization shift initial value. If
        `layer_norm` has been set to `False`, this argument will be ignored.
      dropout_keep_prob: unit Tensor or float between 0 and 1 representing the
        recurrent dropout probability value. If float and 1.0, no dropout will
        be applied.
      dropout_prob_seed: (optional) integer, the randomness seed.
      reuse: (optional) Python boolean describing whether to reuse variables
        in an existing scope.  If not `True`, and the existing scope already has
        the given variables, an error is raised.
    """
    super(LayerNormBasicLSTMCell, self).__init__(_reuse=reuse)

    if input_size is not None:
      logging.warn("%s: The input_size parameter is deprecated.", self)

    self._num_units = num_units
    self._activation = activation
    self._forget_bias = forget_bias
    self._keep_prob = dropout_keep_prob
    self._seed = dropout_prob_seed
    self._layer_norm = layer_norm
    self._g = norm_gain
    self._b = norm_shift
    self._reuse = reuse

  @property
  def state_size(self):
    return rnn_cell_impl.LSTMStateTuple(self._num_units, self._num_units)

  @property
  def output_size(self):
    return self._num_units

  def _norm(self, inp, scope):
    shape = inp.get_shape()[-1:]
    gamma_init = init_ops.constant_initializer(self._g)
    beta_init = init_ops.constant_initializer(self._b)
    with vs.variable_scope(scope):
      # Initialize beta and gamma for use by layer_norm.
      vs.get_variable("gamma", shape=shape, initializer=gamma_init)
      vs.get_variable("beta", shape=shape, initializer=beta_init)
    normalized = layers.layer_norm(inp, reuse=True, scope=scope)
    return normalized

  def _linear(self, args):
    out_size = 4 * self._num_units
    proj_size = args.get_shape()[-1]
    weights = vs.get_variable("kernel", [proj_size, out_size])
    out = math_ops.matmul(args, weights)
    if not self._layer_norm:
      bias = vs.get_variable("bias", [out_size])
      out = nn_ops.bias_add(out, bias)
    return out

  def call(self, inputs, state):
    """LSTM cell with layer normalization and recurrent dropout."""
    c, h = state
    args = array_ops.concat([inputs, h], 1)
    concat = self._linear(args)

    i, j, f, o = array_ops.split(value=concat, num_or_size_splits=4, axis=1)
    if self._layer_norm:
      i = self._norm(i, "input")
      j = self._norm(j, "transform")
      f = self._norm(f, "forget")
      o = self._norm(o, "output")

    g = self._activation(j)
    if (not isinstance(self._keep_prob, float)) or self._keep_prob < 1:
      g = nn_ops.dropout(g, self._keep_prob, seed=self._seed)

    new_c = (c * math_ops.sigmoid(f + self._forget_bias)
             + math_ops.sigmoid(i) * g)
    if self._layer_norm:
      new_c = self._norm(new_c, "state")
    new_h = self._activation(new_c) * math_ops.sigmoid(o)

    new_state = rnn_cell_impl.LSTMStateTuple(new_c, new_h)
    return new_h, new_state


class NASCell(rnn_cell_impl.RNNCell):
  """Neural Architecture Search (NAS) recurrent network cell.

  This implements the recurrent cell from the paper:

    https://arxiv.org/abs/1611.01578

  Barret Zoph and Quoc V. Le.
  "Neural Architecture Search with Reinforcement Learning" Proc. ICLR 2017.

  The class uses an optional projection layer.
  """

  def __init__(self, num_units, num_proj=None,
               use_biases=False, reuse=None):
    """Initialize the parameters for a NAS cell.

    Args:
      num_units: int, The number of units in the NAS cell
      num_proj: (optional) int, The output dimensionality for the projection
        matrices.  If None, no projection is performed.
      use_biases: (optional) bool, If True then use biases within the cell. This
        is False by default.
      reuse: (optional) Python boolean describing whether to reuse variables
        in an existing scope.  If not `True`, and the existing scope already has
        the given variables, an error is raised.
    """
    super(NASCell, self).__init__(_reuse=reuse)
    self._num_units = num_units
    self._num_proj = num_proj
    self._use_biases = use_biases
    self._reuse = reuse

    if num_proj is not None:
      self._state_size = rnn_cell_impl.LSTMStateTuple(num_units, num_proj)
      self._output_size = num_proj
    else:
      self._state_size = rnn_cell_impl.LSTMStateTuple(num_units, num_units)
      self._output_size = num_units

  @property
  def state_size(self):
    return self._state_size

  @property
  def output_size(self):
    return self._output_size

  def call(self, inputs, state):
    """Run one step of NAS Cell.

    Args:
      inputs: input Tensor, 2D, batch x num_units.
      state: This must be a tuple of state Tensors, both `2-D`, with column
        sizes `c_state` and `m_state`.

    Returns:
      A tuple containing:
      - A `2-D, [batch x output_dim]`, Tensor representing the output of the
        NAS Cell after reading `inputs` when previous state was `state`.
        Here output_dim is:
           num_proj if num_proj was set,
           num_units otherwise.
      - Tensor(s) representing the new state of NAS Cell after reading `inputs`
        when the previous state was `state`.  Same type and shape(s) as `state`.

    Raises:
      ValueError: If input size cannot be inferred from inputs via
        static shape inference.
    """
    sigmoid = math_ops.sigmoid
    tanh = math_ops.tanh
    relu = nn_ops.relu

    num_proj = self._num_units if self._num_proj is None else self._num_proj

    (c_prev, m_prev) = state

    dtype = inputs.dtype
    input_size = inputs.get_shape().with_rank(2)[1]
    if input_size.value is None:
      raise ValueError("Could not infer input size from inputs.get_shape()[-1]")
    # Variables for the NAS cell. W_m is all matrices multiplying the
    # hiddenstate and W_inputs is all matrices multiplying the inputs.
    concat_w_m = vs.get_variable(
        "recurrent_kernel", [num_proj, 8 * self._num_units],
        dtype)
    concat_w_inputs = vs.get_variable(
        "kernel", [input_size.value, 8 * self._num_units],
        dtype)

    m_matrix = math_ops.matmul(m_prev, concat_w_m)
    inputs_matrix = math_ops.matmul(inputs, concat_w_inputs)

    if self._use_biases:
      b = vs.get_variable(
          "bias",
          shape=[8 * self._num_units],
          initializer=init_ops.zeros_initializer(),
          dtype=dtype)
      m_matrix = nn_ops.bias_add(m_matrix, b)

    # The NAS cell branches into 8 different splits for both the hiddenstate
    # and the input
    m_matrix_splits = array_ops.split(axis=1, num_or_size_splits=8,
                                      value=m_matrix)
    inputs_matrix_splits = array_ops.split(axis=1, num_or_size_splits=8,
                                           value=inputs_matrix)

    # First layer
    layer1_0 = sigmoid(inputs_matrix_splits[0] + m_matrix_splits[0])
    layer1_1 = relu(inputs_matrix_splits[1] + m_matrix_splits[1])
    layer1_2 = sigmoid(inputs_matrix_splits[2] + m_matrix_splits[2])
    layer1_3 = relu(inputs_matrix_splits[3] * m_matrix_splits[3])
    layer1_4 = tanh(inputs_matrix_splits[4] + m_matrix_splits[4])
    layer1_5 = sigmoid(inputs_matrix_splits[5] + m_matrix_splits[5])
    layer1_6 = tanh(inputs_matrix_splits[6] + m_matrix_splits[6])
    layer1_7 = sigmoid(inputs_matrix_splits[7] + m_matrix_splits[7])

    # Second layer
    l2_0 = tanh(layer1_0 * layer1_1)
    l2_1 = tanh(layer1_2 + layer1_3)
    l2_2 = tanh(layer1_4 * layer1_5)
    l2_3 = sigmoid(layer1_6 + layer1_7)

    # Inject the cell
    l2_0 = tanh(l2_0 + c_prev)

    # Third layer
    l3_0_pre = l2_0 * l2_1
    new_c = l3_0_pre  # create new cell
    l3_0 = l3_0_pre
    l3_1 = tanh(l2_2 + l2_3)

    # Final layer
    new_m = tanh(l3_0 * l3_1)

    # Projection layer if specified
    if self._num_proj is not None:
      concat_w_proj = vs.get_variable(
          "projection_weights", [self._num_units, self._num_proj],
          dtype)
      new_m = math_ops.matmul(new_m, concat_w_proj)

    new_state = rnn_cell_impl.LSTMStateTuple(new_c, new_m)
    return new_m, new_state


class UGRNNCell(rnn_cell_impl.RNNCell):
  """Update Gate Recurrent Neural Network (UGRNN) cell.

  Compromise between a LSTM/GRU and a vanilla RNN.  There is only one
  gate, and that is to determine whether the unit should be
  integrating or computing instantaneously.  This is the recurrent
  idea of the feedforward Highway Network.

  This implements the recurrent cell from the paper:

    https://arxiv.org/abs/1611.09913

  Jasmine Collins, Jascha Sohl-Dickstein, and David Sussillo.
  "Capacity and Trainability in Recurrent Neural Networks" Proc. ICLR 2017.
  """

  def __init__(self, num_units, initializer=None, forget_bias=1.0,
               activation=math_ops.tanh, reuse=None):
    """Initialize the parameters for an UGRNN cell.

    Args:
      num_units: int, The number of units in the UGRNN cell
      initializer: (optional) The initializer to use for the weight matrices.
      forget_bias: (optional) float, default 1.0, The initial bias of the
        forget gate, used to reduce the scale of forgetting at the beginning
        of the training.
      activation: (optional) Activation function of the inner states.
        Default is `tf.tanh`.
      reuse: (optional) Python boolean describing whether to reuse variables
        in an existing scope.  If not `True`, and the existing scope already has
        the given variables, an error is raised.
    """
    super(UGRNNCell, self).__init__(_reuse=reuse)
    self._num_units = num_units
    self._initializer = initializer
    self._forget_bias = forget_bias
    self._activation = activation
    self._reuse = reuse

  @property
  def state_size(self):
    return self._num_units

  @property
  def output_size(self):
    return self._num_units

  def call(self, inputs, state):
    """Run one step of UGRNN.

    Args:
      inputs: input Tensor, 2D, batch x input size.
      state: state Tensor, 2D, batch x num units.

    Returns:
      new_output: batch x num units, Tensor representing the output of the UGRNN
        after reading `inputs` when previous state was `state`. Identical to
        `new_state`.
      new_state: batch x num units, Tensor representing the state of the UGRNN
        after reading `inputs` when previous state was `state`.

    Raises:
      ValueError: If input size cannot be inferred from inputs via
        static shape inference.
    """
    sigmoid = math_ops.sigmoid

    input_size = inputs.get_shape().with_rank(2)[1]
    if input_size.value is None:
      raise ValueError("Could not infer input size from inputs.get_shape()[-1]")

    with vs.variable_scope(vs.get_variable_scope(),
                           initializer=self._initializer):
      cell_inputs = array_ops.concat([inputs, state], 1)
      rnn_matrix = _linear(cell_inputs, 2 * self._num_units, True)

      [g_act, c_act] = array_ops.split(
          axis=1, num_or_size_splits=2, value=rnn_matrix)

      c = self._activation(c_act)
      g = sigmoid(g_act + self._forget_bias)
      new_state = g * state + (1.0 - g) * c
      new_output = new_state

    return new_output, new_state


class IntersectionRNNCell(rnn_cell_impl.RNNCell):
  """Intersection Recurrent Neural Network (+RNN) cell.

  Architecture with coupled recurrent gate as well as coupled depth
  gate, designed to improve information flow through stacked RNNs. As the
  architecture uses depth gating, the dimensionality of the depth
  output (y) also should not change through depth (input size == output size).
  To achieve this, the first layer of a stacked Intersection RNN projects
  the inputs to N (num units) dimensions. Therefore when initializing an
  IntersectionRNNCell, one should set `num_in_proj = N` for the first layer
  and use default settings for subsequent layers.

  This implements the recurrent cell from the paper:

    https://arxiv.org/abs/1611.09913

  Jasmine Collins, Jascha Sohl-Dickstein, and David Sussillo.
  "Capacity and Trainability in Recurrent Neural Networks" Proc. ICLR 2017.

  The Intersection RNN is built for use in deeply stacked
  RNNs so it may not achieve best performance with depth 1.
  """

  def __init__(self, num_units, num_in_proj=None,
               initializer=None, forget_bias=1.0,
               y_activation=nn_ops.relu, reuse=None):
    """Initialize the parameters for an +RNN cell.

    Args:
      num_units: int, The number of units in the +RNN cell
      num_in_proj: (optional) int, The input dimensionality for the RNN.
        If creating the first layer of an +RNN, this should be set to
        `num_units`. Otherwise, this should be set to `None` (default).
        If `None`, dimensionality of `inputs` should be equal to `num_units`,
        otherwise ValueError is thrown.
      initializer: (optional) The initializer to use for the weight matrices.
      forget_bias: (optional) float, default 1.0, The initial bias of the
        forget gates, used to reduce the scale of forgetting at the beginning
        of the training.
      y_activation: (optional) Activation function of the states passed
        through depth. Default is 'tf.nn.relu`.
      reuse: (optional) Python boolean describing whether to reuse variables
        in an existing scope.  If not `True`, and the existing scope already has
        the given variables, an error is raised.
    """
    super(IntersectionRNNCell, self).__init__(_reuse=reuse)
    self._num_units = num_units
    self._initializer = initializer
    self._forget_bias = forget_bias
    self._num_input_proj = num_in_proj
    self._y_activation = y_activation
    self._reuse = reuse

  @property
  def state_size(self):
    return self._num_units

  @property
  def output_size(self):
    return self._num_units

  def call(self, inputs, state):
    """Run one step of the Intersection RNN.

    Args:
      inputs: input Tensor, 2D, batch x input size.
      state: state Tensor, 2D, batch x num units.

    Returns:
      new_y: batch x num units, Tensor representing the output of the +RNN
        after reading `inputs` when previous state was `state`.
      new_state: batch x num units, Tensor representing the state of the +RNN
        after reading `inputs` when previous state was `state`.

    Raises:
      ValueError: If input size cannot be inferred from `inputs` via
        static shape inference.
      ValueError: If input size != output size (these must be equal when
        using the Intersection RNN).
    """
    sigmoid = math_ops.sigmoid
    tanh = math_ops.tanh

    input_size = inputs.get_shape().with_rank(2)[1]
    if input_size.value is None:
      raise ValueError("Could not infer input size from inputs.get_shape()[-1]")

    with vs.variable_scope(vs.get_variable_scope(),
                           initializer=self._initializer):
      # read-in projections (should be used for first layer in deep +RNN
      # to transform size of inputs from I --> N)
      if input_size.value != self._num_units:
        if self._num_input_proj:
          with vs.variable_scope("in_projection"):
            inputs = _linear(inputs, self._num_units, True)
        else:
          raise ValueError("Must have input size == output size for "
                           "Intersection RNN. To fix, num_in_proj should "
                           "be set to num_units at cell init.")

      n_dim = i_dim = self._num_units
      cell_inputs = array_ops.concat([inputs, state], 1)
      rnn_matrix = _linear(cell_inputs, 2*n_dim + 2*i_dim, True)

      gh_act = rnn_matrix[:, :n_dim]                           # b x n
      h_act = rnn_matrix[:, n_dim:2*n_dim]                     # b x n
      gy_act = rnn_matrix[:, 2*n_dim:2*n_dim+i_dim]            # b x i
      y_act = rnn_matrix[:, 2*n_dim+i_dim:2*n_dim+2*i_dim]     # b x i

      h = tanh(h_act)
      y = self._y_activation(y_act)
      gh = sigmoid(gh_act + self._forget_bias)
      gy = sigmoid(gy_act + self._forget_bias)

      new_state = gh * state + (1.0 - gh) * h  # passed thru time
      new_y = gy * inputs + (1.0 - gy) * y  # passed thru depth

    return new_y, new_state


_REGISTERED_OPS = None


class CompiledWrapper(rnn_cell_impl.RNNCell):
  """Wraps step execution in an XLA JIT scope."""

  def __init__(self, cell, compile_stateful=False):
    """Create CompiledWrapper cell.

    Args:
      cell: Instance of `RNNCell`.
      compile_stateful: Whether to compile stateful ops like initializers
        and random number generators (default: False).
    """
    self._cell = cell
    self._compile_stateful = compile_stateful

  @property
  def state_size(self):
    return self._cell.state_size

  @property
  def output_size(self):
    return self._cell.output_size

  def zero_state(self, batch_size, dtype):
    with ops.name_scope(type(self).__name__ + "ZeroState", values=[batch_size]):
      return self._cell.zero_state(batch_size, dtype)

  def __call__(self, inputs, state, scope=None):
    if self._compile_stateful:
      compile_ops = True
    else:
      def compile_ops(node_def):
        global _REGISTERED_OPS
        if _REGISTERED_OPS is None:
          _REGISTERED_OPS = op_def_registry.get_registered_ops()
        return not _REGISTERED_OPS[node_def.op].is_stateful

    with jit.experimental_jit_scope(compile_ops=compile_ops):
      return self._cell(inputs, state, scope)


def _random_exp_initializer(minval,
                            maxval,
                            seed=None,
                            dtype=dtypes.float32):
  """Returns an exponential distribution initializer.

  Args:
    minval: float or a scalar float Tensor. With value > 0. Lower bound of the
        range of random values to generate.
    maxval: float or a scalar float Tensor. With value > minval. Upper bound of
        the range of random values to generate.
    seed: An integer. Used to create random seeds.
    dtype: The data type.

  Returns:
    An initializer that generates tensors with an exponential distribution.
  """

  def _initializer(shape, dtype=dtype, partition_info=None):
    del partition_info  # Unused.
    return math_ops.exp(
        random_ops.random_uniform(
            shape,
            math_ops.log(minval),
            math_ops.log(maxval),
            dtype,
            seed=seed))

  return _initializer


class PhasedLSTMCell(rnn_cell_impl.RNNCell):
  """Phased LSTM recurrent network cell.

  https://arxiv.org/pdf/1610.09513v1.pdf
  """

  def __init__(self,
               num_units,
               use_peepholes=False,
               leak=0.001,
               ratio_on=0.1,
               trainable_ratio_on=True,
               period_init_min=1.0,
               period_init_max=1000.0,
               reuse=None):
    """Initialize the Phased LSTM cell.

    Args:
      num_units: int, The number of units in the Phased LSTM cell.
      use_peepholes: bool, set True to enable peephole connections.
      leak: float or scalar float Tensor with value in [0, 1]. Leak applied
          during training.
      ratio_on: float or scalar float Tensor with value in [0, 1]. Ratio of the
          period during which the gates are open.
      trainable_ratio_on: bool, weather ratio_on is trainable.
      period_init_min: float or scalar float Tensor. With value > 0.
          Minimum value of the initialized period.
          The period values are initialized by drawing from the distribution:
          e^U(log(period_init_min), log(period_init_max))
          Where U(.,.) is the uniform distribution.
      period_init_max: float or scalar float Tensor.
          With value > period_init_min. Maximum value of the initialized period.
      reuse: (optional) Python boolean describing whether to reuse variables
        in an existing scope. If not `True`, and the existing scope already has
        the given variables, an error is raised.
    """
    super(PhasedLSTMCell, self).__init__(_reuse=reuse)
    self._num_units = num_units
    self._use_peepholes = use_peepholes
    self._leak = leak
    self._ratio_on = ratio_on
    self._trainable_ratio_on = trainable_ratio_on
    self._period_init_min = period_init_min
    self._period_init_max = period_init_max
    self._reuse = reuse

  @property
  def state_size(self):
    return rnn_cell_impl.LSTMStateTuple(self._num_units, self._num_units)

  @property
  def output_size(self):
    return self._num_units

  def _mod(self, x, y):
    """Modulo function that propagates x gradients."""
    return array_ops.stop_gradient(math_ops.mod(x, y) - x) + x

  def _get_cycle_ratio(self, time, phase, period):
    """Compute the cycle ratio in the dtype of the time."""
    phase_casted = math_ops.cast(phase, dtype=time.dtype)
    period_casted = math_ops.cast(period, dtype=time.dtype)
    shifted_time = time - phase_casted
    cycle_ratio = self._mod(shifted_time, period_casted) / period_casted
    return math_ops.cast(cycle_ratio, dtype=dtypes.float32)

  def call(self, inputs, state):
    """Phased LSTM Cell.

    Args:
      inputs: A tuple of 2 Tensor.
         The first Tensor has shape [batch, 1], and type float32 or float64.
         It stores the time.
         The second Tensor has shape [batch, features_size], and type float32.
         It stores the features.
      state: rnn_cell_impl.LSTMStateTuple, state from previous timestep.

    Returns:
      A tuple containing:
      - A Tensor of float32, and shape [batch_size, num_units], representing the
        output of the cell.
      - A rnn_cell_impl.LSTMStateTuple, containing 2 Tensors of float32, shape
        [batch_size, num_units], representing the new state and the output.
    """
    (c_prev, h_prev) = state
    (time, x) = inputs

    in_mask_gates = [x, h_prev]
    if self._use_peepholes:
      in_mask_gates.append(c_prev)

    with vs.variable_scope("mask_gates"):
      mask_gates = math_ops.sigmoid(
          _linear(in_mask_gates, 2 * self._num_units, True))
      [input_gate, forget_gate] = array_ops.split(
          axis=1, num_or_size_splits=2, value=mask_gates)

    with vs.variable_scope("new_input"):
      new_input = math_ops.tanh(
          _linear([x, h_prev], self._num_units, True))

    new_c = (c_prev * forget_gate + input_gate * new_input)

    in_out_gate = [x, h_prev]
    if self._use_peepholes:
      in_out_gate.append(new_c)

    with vs.variable_scope("output_gate"):
      output_gate = math_ops.sigmoid(
          _linear(in_out_gate, self._num_units, True))

    new_h = math_ops.tanh(new_c) * output_gate

    period = vs.get_variable(
        "period", [self._num_units],
        initializer=_random_exp_initializer(
            self._period_init_min, self._period_init_max))
    phase = vs.get_variable(
        "phase", [self._num_units],
        initializer=init_ops.random_uniform_initializer(
            0., period.initial_value))
    ratio_on = vs.get_variable(
        "ratio_on", [self._num_units],
        initializer=init_ops.constant_initializer(self._ratio_on),
        trainable=self._trainable_ratio_on)

    cycle_ratio = self._get_cycle_ratio(time, phase, period)

    k_up = 2 * cycle_ratio / ratio_on
    k_down = 2 - k_up
    k_closed = self._leak * cycle_ratio

    k = array_ops.where(cycle_ratio < ratio_on, k_down, k_closed)
    k = array_ops.where(cycle_ratio < 0.5 * ratio_on, k_up, k)

    new_c = k * new_c + (1 - k) * c_prev
    new_h = k * new_h + (1 - k) * h_prev

    new_state = rnn_cell_impl.LSTMStateTuple(new_c, new_h)

    return new_h, new_state


class GLSTMCell(rnn_cell_impl.RNNCell):
  """Group LSTM cell (G-LSTM).

  The implementation is based on:

    https://arxiv.org/abs/1703.10722

  O. Kuchaiev and B. Ginsburg
  "Factorization Tricks for LSTM Networks", ICLR 2017 workshop.
  """

  def __init__(self, num_units, initializer=None, num_proj=None,
               number_of_groups=1, forget_bias=1.0, activation=math_ops.tanh,
               reuse=None):
    """Initialize the parameters of G-LSTM cell.

    Args:
      num_units: int, The number of units in the G-LSTM cell
      initializer: (optional) The initializer to use for the weight and
        projection matrices.
      num_proj: (optional) int, The output dimensionality for the projection
        matrices.  If None, no projection is performed.
      number_of_groups: (optional) int, number of groups to use.
        If `number_of_groups` is 1, then it should be equivalent to LSTM cell
      forget_bias: Biases of the forget gate are initialized by default to 1
        in order to reduce the scale of forgetting at the beginning of
        the training.
      activation: Activation function of the inner states.
      reuse: (optional) Python boolean describing whether to reuse variables
        in an existing scope.  If not `True`, and the existing scope already
        has the given variables, an error is raised.

    Raises:
      ValueError: If `num_units` or `num_proj` is not divisible by 
        `number_of_groups`.
    """
    super(GLSTMCell, self).__init__(_reuse=reuse)
    self._num_units = num_units
    self._initializer = initializer
    self._num_proj = num_proj
    self._forget_bias = forget_bias
    self._activation = activation
    self._number_of_groups = number_of_groups

    if self._num_units % self._number_of_groups != 0:
      raise ValueError("num_units must be divisible by number_of_groups")
    if self._num_proj:
      if self._num_proj % self._number_of_groups != 0:
        raise ValueError("num_proj must be divisible by number_of_groups")
      self._group_shape = [int(self._num_proj / self._number_of_groups),
                           int(self._num_units / self._number_of_groups)]
    else:
      self._group_shape = [int(self._num_units / self._number_of_groups),
                           int(self._num_units / self._number_of_groups)]

    if num_proj:
      self._state_size = rnn_cell_impl.LSTMStateTuple(num_units, num_proj)
      self._output_size = num_proj
    else:
      self._state_size = rnn_cell_impl.LSTMStateTuple(num_units, num_units)
      self._output_size = num_units

  @property
  def state_size(self):
    return self._state_size

  @property
  def output_size(self):
    return self._output_size

  def _get_input_for_group(self, inputs, group_id, group_size):
    """Slices inputs into groups to prepare for processing by cell's groups

    Args:
      inputs: cell input or it's previous state,
              a Tensor, 2D, [batch x num_units]
      group_id: group id, a Scalar, for which to prepare input
      group_size: size of the group

    Returns:
      subset of inputs corresponding to group "group_id",
      a Tensor, 2D, [batch x num_units/number_of_groups]
    """
    return array_ops.slice(input_=inputs,
                           begin=[0, group_id * group_size],
                           size=[self._batch_size, group_size],
                           name=("GLSTM_group%d_input_generation" % group_id))

  def call(self, inputs, state):
    """Run one step of G-LSTM.

    Args:
      inputs: input Tensor, 2D, [batch x num_units].
      state: this must be a tuple of state Tensors, both `2-D`,
      with column sizes `c_state` and `m_state`.

    Returns:
      A tuple containing:

      - A `2-D, [batch x output_dim]`, Tensor representing the output of the
        G-LSTM after reading `inputs` when previous state was `state`.
        Here output_dim is:
           num_proj if num_proj was set,
           num_units otherwise.
      - LSTMStateTuple representing the new state of G-LSTM  cell
        after reading `inputs` when the previous state was `state`.

    Raises:
      ValueError: If input size cannot be inferred from inputs via
        static shape inference.
    """
    (c_prev, m_prev) = state

    self._batch_size = inputs.shape[0].value or array_ops.shape(inputs)[0]
    dtype = inputs.dtype
    scope = vs.get_variable_scope()
    with vs.variable_scope(scope, initializer=self._initializer):
      i_parts = []
      j_parts = []
      f_parts = []
      o_parts = []

      for group_id in range(self._number_of_groups):
        with vs.variable_scope("group%d" % group_id):
          x_g_id = array_ops.concat(
            [self._get_input_for_group(inputs, group_id,
                                       self._group_shape[0]),
             self._get_input_for_group(m_prev, group_id,
                                       self._group_shape[0])], axis=1)
          R_k = _linear(x_g_id, 4 * self._group_shape[1], bias=False)
          i_k, j_k, f_k, o_k = array_ops.split(R_k, 4, 1)

        i_parts.append(i_k)
        j_parts.append(j_k)
        f_parts.append(f_k)
        o_parts.append(o_k)

      bi = vs.get_variable(name="bias_i",
                           shape=[self._num_units],
                           dtype=dtype,
                           initializer=
                           init_ops.constant_initializer(0.0, dtype=dtype))
      bj = vs.get_variable(name="bias_j",
                           shape=[self._num_units],
                           dtype=dtype,
                           initializer=
                           init_ops.constant_initializer(0.0, dtype=dtype))
      bf = vs.get_variable(name="bias_f",
                           shape=[self._num_units],
                           dtype=dtype,
                           initializer=
                           init_ops.constant_initializer(0.0, dtype=dtype))
      bo = vs.get_variable(name="bias_o",
                           shape=[self._num_units],
                           dtype=dtype,
                           initializer=
                           init_ops.constant_initializer(0.0, dtype=dtype))

      i = nn_ops.bias_add(array_ops.concat(i_parts, axis=1), bi)
      j = nn_ops.bias_add(array_ops.concat(j_parts, axis=1), bj)
      f = nn_ops.bias_add(array_ops.concat(f_parts, axis=1), bf)
      o = nn_ops.bias_add(array_ops.concat(o_parts, axis=1), bo)

    c = (math_ops.sigmoid(f + self._forget_bias) * c_prev +
         math_ops.sigmoid(i) * math_ops.tanh(j))
    m = math_ops.sigmoid(o) * self._activation(c)

    if self._num_proj is not None:
      with vs.variable_scope("projection"):
        m = _linear(m, self._num_proj, bias=False)

<<<<<<< HEAD
    new_state = rnn_cell_impl.LSTMStateTuple(c, m)
    return m, new_state
=======
    new_state = core_rnn_cell.LSTMStateTuple(c, m)
    return m, new_state


class MultiplicativeIntegrationRNNCell(core_rnn_cell.RNNCell):
  """Multiplicative Integration RNN cell.

  The implementation is based on:
    https://arxiv.org/abs/1606.06630

    Yuhuai Wu, Saizheng Zhang, Ying Zhang, Yoshua Bengio, Ruslan Salakhutdinov,
    On Multiplicative Integration with Recurrent Neural Networks. NIPS, 2016.
  """

  def __init__(self, num_units, bias_start=0.0, alpha_start=1.0, beta_start=1.0,
      input_size=None, activation=math_ops.tanh):
    """Initialize the Multiplicative Integration RNN cell.

    Args:
      num_units: int, The number of units in the RNN cell.
      bias_start: float. Starting value to initialize the bias, b.
        0.0 by default.
      alpha_start: float. Starting value to initialize the bias, alpha.
        1.0 by default.
      beta_start: float. Starting value to initialize the two biases, 
        beta_1 and beta_2. 1.0 by default.
      input_size: Deprecated and unused.
      activation: Activation function of the inner states.
    """
    if input_size is not None:
      logging.warn("%s: The input_size parameter is deprecated.", self)
    self._num_units = num_units
    self._bias_start = bias_start
    self._alpha_start = alpha_start
    self._beta_start = beta_start
    self._activation = activation

  @property
  def state_size(self):
    return self._num_units

  @property
  def output_size(self):
    return self._num_units

  def __call__(self, inputs, state, scope=None):
    """Multiplicative Integration RNN Unit cells."""
    with vs.variable_scope(scope or "multiplicative_integration_rnn_cell"):
      output = self._activation(
          _multiplicative_integration(
            [inputs, state], [self._num_units], True, 
            bias_start=self._bias_start, alpha_start=self._alpha_start, 
            beta_start=self._beta_start, scope=scope))
    return output, output


class MultiplicativeIntegrationGRUCell(core_rnn_cell.RNNCell):
  """Multiplicative Integration GRU(Gated Recurrent Unit) 
  recurrent network cell.

  The implementation is based on:
    https://arxiv.org/abs/1606.06630

    Yuhuai Wu, Saizheng Zhang, Ying Zhang, Yoshua Bengio, Ruslan Salakhutdinov,
    On Multiplicative Integration with Recurrent Neural Networks. NIPS, 2016.
  """

  def __init__(self, num_units, bias_start=0.0, alpha_start=1.0, 
      beta_start=1.0, input_size=None, activation=math_ops.tanh):
    """Initialize the Multiplicative Integration GRU cell.

    Args:
      num_units: int, The number of units in the GRU cell.
      bias_start: float. Starting value to initialize the bias, b.
        1.0 by default.
      alpha_start: float. Starting value to initialize the bias, alpha.
        1.0 by default.
      beta_start: float. Starting value to initialize the two biases, 
        beta_1 and beta_2. 1.0 by default.
      input_size: Deprecated and unused.
      activation: Activation function of the inner states.
    """
    if input_size is not None:
      logging.warn("%s: The input_size parameter is deprecated.", self)
    self._num_units = num_units
    self._bias_start = bias_start
    self._alpha_start = alpha_start
    self._beta_start = beta_start
    self._activation = activation

  @property
  def state_size(self):
    return self._num_units

  @property
  def output_size(self):
    return self._num_units

  def __call__(self, inputs, state, scope=None):
    """Multiplicative Integration Gated Recurrent Unit(GRU) cells."""
    with vs.variable_scope(scope or "multiplicative_integration_gru_cell"):
      with vs.variable_scope("gates"):
        r, u = array_ops.split( 
            value=_multiplicative_integration( 
              [inputs, state], [self._num_units, self._num_units], 
              True, bias_start=self._bias_start, alpha_start=self._alpha_start, 
              beta_start=self._beta_start, scope=scope),
            num_or_size_splits=2, 
            axis=1)
        r, u = math_ops.sigmoid(r), math_ops.sigmoid(u)
      with vs.variable_scope("candidate"):
        c = _multiplicative_integration([inputs, r * state], [self._num_units], 
                True, bias_start=self._bias_start, alpha_start=self._alpha_start,
                beta_start=self._beta_start, scope=scope)
        c = self._activation(c)
      new_h = u * state + (1 - u) * c
    return new_h, new_h


class MultiplicativeIntegrationLSTMCell(core_rnn_cell.RNNCell):
  """Multiplicative Integration LSTM(Long short-term memory cell)
  recurrent network cell.

  The implementation is based on:
    https://arxiv.org/abs/1606.06630

    Yuhuai Wu, Saizheng Zhang, Ying Zhang, Yoshua Bengio, Ruslan Salakhutdinov,
    On Multiplicative Integration with Recurrent Neural Networks. NIPS, 2016.
  """

  def __init__(self, num_units, forget_bias=0.0, bias_start=0.0, alpha_start=1.0, 
      beta_start=1.0, input_size=None, state_is_tuple=True, 
      activation=math_ops.tanh):
    """Initialize the Multiplicative Integration LSTM cell.

    Args:
      num_units: int, The number of units in the LSTM cell.
      forget_bias: float, The bias added to forget gates,
        0.0 by default.
      bias_start: float. Starting value to initialize the bias, b.
        1.0 by default.
      alpha_start: float. Starting value to initialize the bias, alpha.
        1.0 by default.
      beta_start: float. Starting value to initialize the two bias, 
        beta_1 and beta_2. 1.0 by default.
      input_size: Deprecated and unused.
      state_is_tuple: If True, accepted and returned states are 2-tuples of
        the `c_state` and `m_state`.  If False, they are concatenated
        along the column axis.  The latter behavior will soon be deprecated.
      activation: Activation function of the inner states.
    """
    if not state_is_tuple:
      logging.warn("%s: Using a concatenated state is slower and will soon be "
                   "deprecated.  Use state_is_tuple=True.", self)
    if input_size is not None:
      logging.warn("%s: The input_size parameter is deprecated.", self)
    self._num_units = num_units
    self._forget_bias = forget_bias
    self._bias_start = bias_start
    self._alpha_start = alpha_start
    self._beta_start = beta_start
    self._state_is_tuple = state_is_tuple
    self._activation = activation

  @property
  def state_size(self):
    return (core_rnn_cell.LSTMStateTuple(self._num_units, self._num_units) 
        if self._state_is_tuple else 2 * self._num_units)

  @property
  def output_size(self):
    return self._num_units

  def __call__(self, inputs, state, scope=None):
    """Multiplicative Integration Long short-term memory(LSTM) cells."""
    with vs.variable_scope(scope or "multiplicative_integration_lstm_cell"):
      if self._state_is_tuple:
        c, h = state
      else:
        c, h = array_ops.split(value=state, num_or_size_splits=2, axis=1)
      concat = _multiplicative_integration([inputs, h], 
          [self._num_units, self._num_units, self._num_units, self._num_units], 
          True, bias_start=self._bias_start, alpha_start=self._alpha_start, 
          beta_start=self._beta_start, scope=scope) 

      # i = input_gate, j = new_input, f = forget_gate, o = output_gate
      i, j, f, o = array_ops.split(value=concat, num_or_size_splits=4, axis=1)

      new_c = (c * math_ops.sigmoid(f + self._forget_bias) 
                  + math_ops.sigmoid(i) * self._activation(j))
      new_h = self._activation(new_c) * math_ops.sigmoid(o)

      if self._state_is_tuple:
        new_state = core_rnn_cell.LSTMStateTuple(new_c, new_h)
      else:
        new_state = array_ops.concat([new_c, new_h], 1)
      return new_h, new_state


def _multiplicative_integration(args, output_sizes, bias, bias_start=0.0, 
    alpha_start=1.0, beta_start=1.0, scope=None):
  """Multiplicative Integration: alpha * args[0] * W[0] + beta1 * args[1] * W[1] 
            + beta1 * args[2] * W[2],
        where alpha, beta1, beta2 and W[i] are variables.

  Args:
    args: a list of 2D, batch x n, Tensors.
    output_sizes: a list of second dimension of W[i], where list[i] is int.
    bias: boolean, whether to add a bias term or not.
    bias_start: float, starting value to initialize the bias; 0 by default.
    alpha_start: float, starting value to initialize the alpha; 
      1 by default.
    beta_start: float, starting value to initialize the beta1 and beta2; 
      1 by default.
    scope: (optional) Variable scope to create parameters in.

  Returns:
    A 2D Tensor with shape [batch x output_size] equal 
      to the Multiplicative Integration above.

  Raises:
    ValueError: if some of the arguments has unspecified or wrong shape.
  """
  if args is None or (nest.is_sequence(args) and not args):
    raise ValueError("`args` must be specified")
  if not nest.is_sequence(args):
    raise ValueError("`args` must be list")
  if len(args) != 2:
    raise ValueError("`args` must contain 2 tensors")
  if output_sizes is None or (nest.is_sequence(output_sizes) 
      and not output_sizes):
    raise ValueError("`output_sizes` must be specified")
  if not nest.is_sequence(output_sizes):
    raise ValueError("`output_sizes` must be list")
  if not all(isinstance(x, int) for x in output_sizes):
    raise ValueError("`output_sizes` must contain integers only")

  total_output_size = sum(output_sizes)
  arg_sizes = []
  total_arg_size = 0
  shapes = [x.get_shape() for x in args]
  for shape in shapes:
    if shape.ndims != 2:
      raise ValueError("multiplicative_ntegration is expecting 2D arguments: %s" 
          % shapes)
    if shape[1].value is None:
      raise ValueError("multiplicative_ntegration expects shape[1] to be "
             "provided for shape %s, but saw %s" % (shape, shape[1]))
    else:
      total_arg_size += shape[1].value
      arg_sizes.append(shape[1].value)

  dtype = [a.dtype for a in args][0]

  scope = vs.get_variable_scope()
  with vs.variable_scope(scope) as outer_scope:
    weights = vs.get_variable( "weights", [total_arg_size, total_output_size], 
        dtype=dtype) 
    alphas = vs.get_variable( "alphas", [total_output_size], dtype=dtype, 
        initializer=init_ops.constant_initializer(alpha_start, dtype=dtype))
    betas = vs.get_variable( "betas", [2 * total_output_size], dtype=dtype, 
        initializer=init_ops.constant_initializer(beta_start, dtype=dtype))
    w1, w2 = array_ops.split(weights, num_or_size_splits=arg_sizes, axis=0)
    b1, b2 = array_ops.split(betas, num_or_size_splits=2, axis=0)
    wx1, wx2 = math_ops.matmul(args[0], w1), math_ops.matmul(args[1], w2) 
    res = alphas * wx1 * wx2 + b1 * wx1 + b2 * wx2  

    if not bias:
      return res
    with vs.variable_scope(outer_scope) as inner_scope:
      inner_scope.set_partitioner(None)
      biases = vs.get_variable( "biases", [total_output_size], dtype=dtype,
          initializer=init_ops.constant_initializer(bias_start, dtype=dtype))
  return nn_ops.bias_add(res, biases)
>>>>>>> 2b720805
<|MERGE_RESOLUTION|>--- conflicted
+++ resolved
@@ -2093,11 +2093,7 @@
       with vs.variable_scope("projection"):
         m = _linear(m, self._num_proj, bias=False)
 
-<<<<<<< HEAD
     new_state = rnn_cell_impl.LSTMStateTuple(c, m)
-    return m, new_state
-=======
-    new_state = core_rnn_cell.LSTMStateTuple(c, m)
     return m, new_state
 
 
@@ -2371,4 +2367,3 @@
       biases = vs.get_variable( "biases", [total_output_size], dtype=dtype,
           initializer=init_ops.constant_initializer(bias_start, dtype=dtype))
   return nn_ops.bias_add(res, biases)
->>>>>>> 2b720805
