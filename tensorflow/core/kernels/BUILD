--- conflicted
+++ resolved
@@ -2390,7 +2390,7 @@
         "//tensorflow/core:test",
         "//tensorflow/core:test_main",
         "//tensorflow/core:testlib",
-    ] + if_mkl([":mkl_matmul_op"]),
+    ],
 )
 
 tf_cuda_cc_test(
@@ -2693,20 +2693,14 @@
         "maxpooling_op.cc",
         "pooling_ops_3d.cc",
         "pooling_ops_common.cc",
-    ] + if_mkl([
-        "mkl_avgpooling_op.cc",
-        "mkl_maxpooling_op.cc",
-        "mkl_pooling_ops_common.cc",
-    ]),
+    ],
     hdrs = [
         "avgpooling_op.h",
         "cudnn_pooling_gpu.h",
         "fractional_pool_common.h",
         "maxpooling_op.h",
         "pooling_ops_common.h",
-    ] + if_mkl([
-        "mkl_pooling_ops_common.h",
-    ]),
+    ],
     gpu_srcs = [
         "avgpooling_op.h",
         "avgpooling_op_gpu.cu.cc",
@@ -2727,9 +2721,7 @@
         "//tensorflow/core:lib",
         "//tensorflow/core:nn_ops_op_lib",
         "//third_party/eigen3",
-    ] + if_mkl([
-        "//third_party/mkl:intel_binary_blob",
-    ]),
+    ],
 )
 
 tf_kernel_library(
@@ -4434,60 +4426,6 @@
 
 if_mkl(
     tf_kernel_library(
-<<<<<<< HEAD
-        name = "mkl_conv_grad_filter_ops",
-        prefix = "mkl_conv_grad_filter_ops",
-        deps = [
-            ":bounds_check",
-            ":ops_util",
-            "//tensorflow/core:core_cpu",
-            "//tensorflow/core:framework",
-            "//tensorflow/core:lib",
-            "//tensorflow/core:lib_internal",
-            "//tensorflow/core:nn_ops_op_lib",
-            "//third_party/mkl:intel_binary_blob",
-        ],
-    ),
-)
-
-if_mkl(
-    tf_kernel_library(
-        name = "mkl_conv_grad_bias_ops",
-        prefix = "mkl_conv_grad_bias_ops",
-        deps = [
-            ":bounds_check",
-            ":ops_util",
-            "//tensorflow/core:core_cpu",
-            "//tensorflow/core:framework",
-            "//tensorflow/core:lib",
-            "//tensorflow/core:lib_internal",
-            "//tensorflow/core:nn_ops_op_lib",
-            "//third_party/mkl:intel_binary_blob",
-        ],
-    ),
-)
-
-if_mkl(
-    tf_kernel_library(
-        name = "mkl_conv_grad_input_ops",
-        prefix = "mkl_conv_grad_input_ops",
-        deps = [
-            ":bounds_check",
-            ":ops_util",
-            "//tensorflow/core:core_cpu",
-            "//tensorflow/core:framework",
-            "//tensorflow/core:lib",
-            "//tensorflow/core:lib_internal",
-            "//tensorflow/core:nn_ops_op_lib",
-            "//third_party/mkl:intel_binary_blob",
-        ],
-    ),
-)
-
-if_mkl(
-    tf_kernel_library(
-=======
->>>>>>> fcad2d5e
         name = "mkl_tfconv_op",
         prefix = "mkl_tfconv",
         deps = [
@@ -4503,62 +4441,6 @@
     ),
 )
 
-<<<<<<< HEAD
-if_mkl(
-    tf_kernel_library(
-        name = "mkl_maxpooling_op",
-        hdrs = ["mkl_pooling_ops_common.h"],
-        prefix = "mkl_maxpooling",
-        deps = [
-            ":bounds_check",
-            ":ops_util",
-            "//tensorflow/core:core_cpu",
-            "//tensorflow/core:framework",
-            "//tensorflow/core:lib",
-            "//tensorflow/core:lib_internal",
-            "//tensorflow/core:nn_ops_op_lib",
-            "//third_party/mkl:intel_binary_blob",
-        ],
-    ),
-)
-
-if_mkl(
-    tf_kernel_library(
-        name = "mkl_avgpooling_op",
-        hdrs = ["mkl_pooling_ops_common.h"],
-        prefix = "mkl_avgpooling",
-        deps = [
-            ":bounds_check",
-            ":ops_util",
-            "//tensorflow/core:core_cpu",
-            "//tensorflow/core:framework",
-            "//tensorflow/core:lib",
-            "//tensorflow/core:lib_internal",
-            "//tensorflow/core:nn_ops_op_lib",
-            "//third_party/mkl:intel_binary_blob",
-        ],
-    ),
-)
-
-if_mkl(
-    tf_kernel_library(
-        name = "mkl_relu_op",
-        prefix = "mkl_relu",
-        deps = [
-            ":bounds_check",
-            ":ops_util",
-            "//tensorflow/core:core_cpu",
-            "//tensorflow/core:framework",
-            "//tensorflow/core:lib",
-            "//tensorflow/core:lib_internal",
-            "//tensorflow/core:nn_ops_op_lib",
-            "//third_party/mkl:intel_binary_blob",
-        ],
-    ),
-)
-
-=======
->>>>>>> fcad2d5e
 # -----------------------------------------------------------------------------
 # Google-internal targets.  These must be at the end for syncrepo.
 
